import collections
import logging
import os
from sys import getsizeof
from threading import Event, RLock
from typing import Any, Callable, Dict, Hashable, Tuple, TypeVar

import numpy as np
import psutil
from cachetools import Cache
from humanize import naturalsize

CachedItemType = TypeVar("CachedItemType")

logger = logging.getLogger(__name__)

SHOW_CACHE_LOGS = os.environ.get("SHOW_CACHE_LOGS", False)


class CacheFullException(Exception):
    ...


class CacheEmptyException(Exception):
    ...


class LazyLoadCache(Cache):
    """Least Recently Used (LRU) cache implementation."""

    _marker = object()

<<<<<<< HEAD
    def __init__(self, max_ram_usage_factor: float = 0.8):
=======
    def __init__(
        self,
        cache_name: str = "Default pd-sdk Cache",
        max_ram_usage_factor: float = 0.8,
        ram_keep_free_factor: float = 0.05,
    ):
        self.ram_keep_free_bytes = int(ram_keep_free_factor * psutil.virtual_memory().total)
>>>>>>> 83814b57
        self.max_ram_usage_factor = max_ram_usage_factor
        self.cache_name = cache_name
        self.maximum_allowed_space: int = int(psutil.virtual_memory().total * self.max_ram_usage_factor)
        logger.info(f"Initializing LazyLoadCache '{cache_name}' with a max_ram_usage_factor of {max_ram_usage_factor}.")
        logger.info(f"This leads to a total available space of {naturalsize(self.maximum_allowed_space)}.")
        self._key_load_locks: Dict[Hashable, Tuple[RLock, Event]] = dict()
        self._create_key_lock = RLock()
        Cache.__init__(self, maxsize=self.maximum_allowed_space, getsizeof=LazyLoadCache.getsizeof)
        self.__order = collections.OrderedDict()

    def get_item(self, key: Hashable, loader: Callable[[], CachedItemType]) -> CachedItemType:
        key_lock, wait_event = self._get_locks(key=key)
        with key_lock:
            if key not in self:
                if SHOW_CACHE_LOGS:
                    logger.debug(f"load key {key} to cache")
                value = loader()
                try:
                    self[key] = value
                except CacheFullException as e:
                    logger.warning(f"Cant store {key} in Cache since no more space is left! {str(e)}")
<<<<<<< HEAD
=======
                    return value
>>>>>>> 83814b57
                wait_event.set()
                return value
            return self[key]

    def __missing__(self, key):
        raise KeyError(key)

    def __getitem__(self, key: Hashable, cache_getitem: Callable[[Cache, Hashable], Any] = Cache.__getitem__):
        value = cache_getitem(self, key)
        if key in self:  # __missing__ may not store item
            self.__update(key)
        return value

    def __setitem__(self, key: Hashable, value, cache_setitem=Cache.__setitem__):
        self._custom_set_item(key, value)
        self.__update(key)

    def _get_locks(self, key: Hashable) -> Tuple[RLock, Event]:
        if key not in self._key_load_locks:
            with self._create_key_lock:
                if key not in self._key_load_locks:
                    self._key_load_locks[key] = (RLock(), Event())
        return self._key_load_locks[key]

    def _custom_set_item(self, key, value):
        size = self.getsizeof(value)
        if SHOW_CACHE_LOGS:
            logger.debug(f"add item {key} with size {naturalsize(size)}")
        if size > self.maxsize:
            raise ValueError("value too large")
        if key not in self._Cache__data or self._Cache__size[key] < size:
            try:
                while size > self.free_space:
                    self.popitem()
            except CacheEmptyException:
                if size > self.free_space:
                    raise CacheFullException(f"Cache is already empty but there is no more space left tho store {key}!")

        if key in self._Cache__data:
            diffsize = size - self._Cache__size[key]
        else:
            diffsize = size

        self._Cache__data[key] = value
        self._Cache__size[key] = size
        self._Cache__currsize += diffsize

    def __delitem__(self, key: Hashable, cache_delitem=Cache.__delitem__):
        key_lock, wait_event = self._get_locks(key=key)

        with key_lock:
            if wait_event.is_set():
                if SHOW_CACHE_LOGS:
                    logger.debug(f"delete {key} from cache")
                cache_delitem(self, key)
                del self.__order[key]
                wait_event.clear()

    @property
    def maxsize(self):
        """The maximum size of the cache."""
        return psutil.virtual_memory().total

    @property
    def free_space(self) -> int:
        """The maximum size of the caches free space."""
        remaining_allowed_space = self.maximum_allowed_space - self._Cache__currsize
        # always reserve 10% memory for other things
        memory_free_space = max(0, psutil.virtual_memory().free - self.ram_keep_free_bytes)
        free_space = int(max(0, min(memory_free_space, remaining_allowed_space)))

        if SHOW_CACHE_LOGS:
            logger.debug(f"current cache free space {naturalsize(free_space)}")
        return free_space

    def popitem(self):
        """Remove and return the `(key, value)` pair least recently used."""
        try:
            key = next(iter(self.__order))
        except StopIteration:
            raise CacheEmptyException("%s is empty" % type(self).__name__)
        else:
            del self[key]

    def pop(self, key, default=_marker):
        key_lock, wait_event = self._get_locks(key=key)
        with key_lock:
            if key in self:
                value = self[key]
                del self[key]
            elif default is LazyLoadCache._marker:
                raise KeyError(key)
            else:
                value = default
            return value

    def clear(self):
        "D.clear() -> None.  Remove all items from D."
        try:
            while True:
                self.popitem()
        except CacheEmptyException:
            pass

    def __update(self, key):
        try:
            self.__order.move_to_end(key)
        except KeyError:
            self.__order[key] = None

    @staticmethod
    def getsizeof(value):
        """Return the size of a cache element's value."""
        size = getsizeof(value)
        if hasattr(value, "__dict__"):
            pass
            # for k, v in value.__dict__.items():
            #     size += getsizeof(v)
        elif isinstance(value, list):
            for i in value:
                size += LazyLoadCache.getsizeof(i)
        elif isinstance(value, dict):
            for k, v in value.items():
                size += LazyLoadCache.getsizeof(v)
        elif isinstance(value, np.ndarray):
            size = value.nbytes
        return size


cache_max_ram_usage_factor = float(os.environ.get("CACHE_MAX_USAGE_FACTOR", 0.1))  # 10% free space max
ram_keep_free_factor = float(os.environ.get("CACHE_KEEP_FREE_FACTOR", 0.05))  # 10% free space max

LAZY_LOAD_CACHE = LazyLoadCache(
    max_ram_usage_factor=cache_max_ram_usage_factor, ram_keep_free_factor=ram_keep_free_factor
)<|MERGE_RESOLUTION|>--- conflicted
+++ resolved
@@ -30,9 +30,6 @@
 
     _marker = object()
 
-<<<<<<< HEAD
-    def __init__(self, max_ram_usage_factor: float = 0.8):
-=======
     def __init__(
         self,
         cache_name: str = "Default pd-sdk Cache",
@@ -40,7 +37,6 @@
         ram_keep_free_factor: float = 0.05,
     ):
         self.ram_keep_free_bytes = int(ram_keep_free_factor * psutil.virtual_memory().total)
->>>>>>> 83814b57
         self.max_ram_usage_factor = max_ram_usage_factor
         self.cache_name = cache_name
         self.maximum_allowed_space: int = int(psutil.virtual_memory().total * self.max_ram_usage_factor)
@@ -62,10 +58,7 @@
                     self[key] = value
                 except CacheFullException as e:
                     logger.warning(f"Cant store {key} in Cache since no more space is left! {str(e)}")
-<<<<<<< HEAD
-=======
                     return value
->>>>>>> 83814b57
                 wait_event.set()
                 return value
             return self[key]
