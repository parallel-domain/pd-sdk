--- conflicted
+++ resolved
@@ -124,8 +124,6 @@
     return result
 
 
-<<<<<<< HEAD
-=======
 def read_binary_message(obj: TMessage, path: AnyPath) -> TMessage:
     with path.open("rb") as fp:
         obj.ParseFromString(fp.read())
@@ -133,7 +131,6 @@
     return obj
 
 
->>>>>>> 4301c013
 def write_json_message(
     obj: Message,
     path: AnyPath,
