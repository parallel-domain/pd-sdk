import copy
from contextlib import suppress
from dataclasses import dataclass, field
from sys import getsizeof
from typing import Any, Dict, List, Optional

from paralleldomain.model.annotation.common import Annotation
from paralleldomain.model.geometry.bounding_box_2d import BoundingBox2DBaseGeometry, BoundingBox2DGeometry


@dataclass
class BoundingBox2D(BoundingBox2DGeometry):
    """Represents a 2D Bounding Box annotation including geometry.

    Args:
        x: :attr:`~.BoundingBox2D.x`
        y: :attr:`~.BoundingBox2D.y`
        width: :attr:`~.BoundingBox2D.width`
        height: :attr:`~.BoundingBox2D.height`
        class_id: :attr:`~.BoundingBox2D.class_id`
        instance_id: :attr:`~.BoundingBox2D.instance_id`
        attributes: :attr:`~.BoundingBox2D.attributes`

    Attributes:
        x: Top-Left corner in image pixels coordinates along x-axis
        y: Top-Left corner in image pixels coordinates along y-axis
        width: Width of box in pixel along x-axis
        height: Height of box in pixel along y-axis
        class_id: Class ID of annotated object. Can be used to lookup more details in :obj:`ClassMap`.
        instance_id: Instance ID of annotated object. Can be used to cross-reference with
            other instance annotation types, e.g., :obj:`InstanceSegmentation2D` or :obj:`InstanceSegmentation3D`.
        attributes: Dictionary of arbitrary object attributes.
    """

    class_id: int
    instance_id: int
    attributes: Dict[str, Any] = field(default_factory=dict)

    def __repr__(self):
        rep = f"Class ID: {self.class_id}, Instance ID: {self.instance_id} | {super().__repr__()}"
        return rep

    def __sizeof__(self):
        return getsizeof(self.attributes) + 2 * 8 + super().__sizeof__()  # 2 * 8 bytes ints or floats
<<<<<<< HEAD

    # @classmethod
    # def merge_boxes(
    #     cls,
    #     target_box: BoundingBox2DBaseGeometry,
    #     source_box: BoundingBox2DBaseGeometry,
    #     class_id: int,
    #     instance_id: int,
    #     attributes: Dict[str, Any],
    # ) -> "BoundingBox2D":
    #     return BoundingBox2DGeometry.merge_boxes(
    #         target_box=target_box,
    #         source_box=source_box,
    #         class_id=class_id,
    #         instance_id=instance_id,
    #         attributes=attributes,
    #     )
=======
>>>>>>> af4ea99a


@dataclass
class BoundingBoxes2D(Annotation):
    """Collection of 2D Bounding Boxes.

    Args:
        boxes: :attr:`~.BoundingBoxes2D.boxes`

    Attributes:
        boxes: Unordered list of :obj:`BoundingBox2D` instances
    """

    boxes: List[BoundingBox2D]

    def get_box_by_instance_id(self, instance_id: int) -> Optional[BoundingBox2D]:
        """Returns the box with matching instance ID.

        Args:
              instance_id: Instance ID of box that should be returned.

        Returns:
              Matching box instance. If none found, returns `None`.
        """
        return next((b for b in self.boxes if b.instance_id == instance_id), None)

    def get_boxes_by_attribute_key(self, attr_key: str) -> List[BoundingBox2D]:
        """Returns all boxes having a certain attribute, independent of value.

        Args:
            attr_key: Name of attribute.

        Returns:
            List of box instances that have the specified attribute.
        """
        return [b for b in self.boxes if attr_key in b.attributes]

    def get_boxes_by_attribute_value(self, attr_key: str, attr_value: Any) -> List[BoundingBox2D]:
        """Returns all boxes having the specified attribute and value.

        Args:
            attr_key: Name of attribute.
            attr_value: Value of attribute.

        Returns:
            List of box instances that have the specified attribute and value.
        """
        return self.get_boxes_by_attribute_values(attr_key=attr_key, attr_values=[attr_value])

    def get_boxes_by_attribute_values(self, attr_key: str, attr_values: List[Any]) -> List[BoundingBox2D]:
        """Returns all boxes having the specified attribute and any of the values.

        Args:
            attr_key: Name of attribute.
            attr_values: Allowed values of attribute.

        Returns:
            List of box instances that have the specified attribute and any of the values.
        """
        with suppress(KeyError):
            result = [b for b in self.boxes if b.attributes[attr_key] in attr_values]
        return result if result is not None else []  # if only KeyError, then result is None

    def get_boxes_by_class_id(self, class_id: int) -> List[BoundingBox2D]:
        """Returns all boxes having a the specified class ID.

        Args:
            class_id: Class ID.

        Returns:
            List of box instances that are of the specified class.
        """
        return self.get_boxes_by_class_ids([class_id])

    def get_boxes_by_class_ids(self, class_ids: List[int]) -> List[BoundingBox2D]:
        """Returns all boxes having any of the specified class IDs.

        Args:
            class_ids: Class IDs.

        Returns:
            List of box instances that are of any of the specified classes.
        """
        return [b for b in self.boxes if b.class_id in class_ids]

    def __sizeof__(self):
        return sum([getsizeof(b) for b in self.boxes])

    @staticmethod
    def merge_boxes(target_box: BoundingBox2D, source_box: BoundingBox2D) -> BoundingBox2D:
        """
        Takes two 2D boxes as input and merges both into a new box.
        The resulting box has the exact same properties as `target_box`,
        but with extended `source_box` dimensions merged into it.
        """

        merged_box_geometry = BoundingBox2DGeometry.merge_boxes(target_box=target_box, source_box=source_box)

        source_merged_ids = source_box.attributes.get("merged_instance_ids", set())
        source_merged_ids.add(source_box.instance_id)
        target_box_merged_ids = source_box.attributes.get("merged_instance_ids", set())
        target_box_merged_ids.update(source_merged_ids)

        attributes = copy.deepcopy(target_box.attributes)
        attributes["merged_instance_ids"] = target_box_merged_ids

        return BoundingBox2D(
            x=merged_box_geometry.x,
            y=merged_box_geometry.y,
            width=merged_box_geometry.width,
            height=merged_box_geometry.height,
            class_id=target_box.class_id,
            instance_id=target_box.instance_id,
            attributes=attributes,
        )<|MERGE_RESOLUTION|>--- conflicted
+++ resolved
@@ -42,26 +42,6 @@
 
     def __sizeof__(self):
         return getsizeof(self.attributes) + 2 * 8 + super().__sizeof__()  # 2 * 8 bytes ints or floats
-<<<<<<< HEAD
-
-    # @classmethod
-    # def merge_boxes(
-    #     cls,
-    #     target_box: BoundingBox2DBaseGeometry,
-    #     source_box: BoundingBox2DBaseGeometry,
-    #     class_id: int,
-    #     instance_id: int,
-    #     attributes: Dict[str, Any],
-    # ) -> "BoundingBox2D":
-    #     return BoundingBox2DGeometry.merge_boxes(
-    #         target_box=target_box,
-    #         source_box=source_box,
-    #         class_id=class_id,
-    #         instance_id=instance_id,
-    #         attributes=attributes,
-    #     )
-=======
->>>>>>> af4ea99a
 
 
 @dataclass
