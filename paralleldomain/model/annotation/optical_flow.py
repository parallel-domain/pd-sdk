--- conflicted
+++ resolved
@@ -12,10 +12,7 @@
 
     Args:
         vectors: :attr:`paralleldomain.model.annotation.optical_flow.OpticalFlow.vectors`
-<<<<<<< HEAD
-=======
         valid_mask: np.ndarray
->>>>>>> a5962a8f
 
     Attributes:
         vectors: Matrix of shape `(H X W x 2)`, where `H` is the height and `W` is the width of corresponding
