from __future__ import annotations as ann

import numpy as np
<<<<<<< HEAD
from dataclasses import dataclass, field
from typing import Type, List, Any, Dict

from paralleldomain.model.transformation import Transformation
=======
from dataclasses import dataclass
from typing import Type, List, Dict, Any, Optional
>>>>>>> b59cd8ae

import numpy as np
from shapely.geometry import Polygon

from paralleldomain.model.transformation import Transformation
from paralleldomain.utilities.image_tools import mask_to_polygons


class AnnotationPose(Transformation):
    ...


class Annotation:
    ...

class VirtualAnnotation:
    """
    Use Multiple Inheritance for annotations which are not part of the DGP output,
    but are calculated through SDK.
    """
    ...


class BoundingBox2D(Annotation):
    ...


class InstanceSegmentation2D(Annotation):
    ...


class SemanticSegmentation2D(Annotation):
    def __init__(self, mask: np.ndarray):
        self._mask = mask

    @property
    def rgb(self) -> np.ndarray:
        return self._mask[:, :, :3]

    @property
    def rgba(self) -> np.ndarray:
        return self._mask

    @property
    def labels(self) -> np.ndarray:
        return self._mask[:, :, 0]


class PolygonSegmentation2D(Annotation, VirtualAnnotation):
    def __init__(self, semseg2d: Optional[SemanticSegmentation2D] = None,
                 instanceseg2d: Optional[InstanceSegmentation2D] = None):
        self._semseg2d = semseg2d
        self._instanceseg2d = instanceseg2d
        self._polygons = None

    @property
    def polygons(self) -> List[Polygon2D]:
        if self._polygons is None:
            self._mask_to_polygons()
            self._build_polygon_tree()

        return self._polygons

    def _mask_to_polygons(self) -> None:
        polygons = mask_to_polygons(self._semseg2d.labels)
        self._polygons = [Polygon2D.from_rasterio_polygon(p[0]) for p in polygons]

    def _build_polygon_tree(self) -> None:
        """ Compare LinearRings on tuple-level so it is hashable for performance

        :return:
        """
        child_by_parent = {
            p_interior: p
            for p in self._polygons
            for p_interior in p.interior_points
        }

        for child_polygon in self._polygons:
            if child_polygon.exterior_points in child_by_parent:
                child_polygon.set_parent(
                    child_by_parent[child_polygon.exterior_points]
                )


@dataclass
class SemanticSegmentation3D(Annotation):
    mask: np.ndarray


@dataclass
class BoundingBoxes3D(Annotation):
    boxes: List[BoundingBox3D]


@dataclass
class BoundingBox3D:
    pose: AnnotationPose
    width: float
    height: float
    length: float
    class_id: int
    class_name: str
    instance_id: int
    num_points: int
    attributes: Dict[str, Any] = field(default_factory=dict)

    def __repr__(self):
        rep = f"Class ID: {self.class_id} {self.pose}"
        return rep

    @property
    def size(self) -> np.ndarray:
        return np.array([self.length, self.width, self.height])  # assuming FLU

    @property
    def position(self) -> np.ndarray:
        return self.pose.translation


class Polygon2D:
    def __init__(self, polygon: Polygon):
        self._polygon = polygon
        self._parent = None

    @property
    def area(self):
        return abs(self._polygon.area)

    @property
    def z_index(self):
        if self._parent == None:
            return 0
        else:
            return self._parent.z_index + 1

    @property
    def has_children(self):
        return len(self._polygon.interiors) > 0

    @property
    def exterior_points(self):
        return tuple(self._polygon.exterior.coords)

    @property
    def interior_points(self):
        return [tuple(ip.coords) for ip in self._polygon.interiors]

    def set_parent(self, parent: Polygon2D):
        self._parent = parent

    @staticmethod
    def from_rasterio_polygon(polygon_dict: Dict[str: Any]):
        coordinates = polygon_dict["coordinates"]
        polygon = Polygon(
            coordinates[0],
            holes=coordinates[1:]
        )

        return Polygon2D(polygon=polygon)


AnnotationType = Type[Annotation]


class AnnotationTypes:
    BoundingBox2D: Type[BoundingBox2D] = BoundingBox2D
    BoundingBoxes3D: Type[BoundingBoxes3D] = BoundingBoxes3D
    SemanticSegmentation2D: Type[SemanticSegmentation2D] = SemanticSegmentation2D
    SemanticSegmentation3D: Type[SemanticSegmentation3D] = SemanticSegmentation3D
    PolygonSegmentation2D: Type[PolygonSegmentation2D] = PolygonSegmentation2D<|MERGE_RESOLUTION|>--- conflicted
+++ resolved
@@ -1,15 +1,11 @@
 from __future__ import annotations as ann
 
 import numpy as np
-<<<<<<< HEAD
 from dataclasses import dataclass, field
-from typing import Type, List, Any, Dict
+from typing import Type, List, Dict, Any, Optional
 
 from paralleldomain.model.transformation import Transformation
-=======
-from dataclasses import dataclass
-from typing import Type, List, Dict, Any, Optional
->>>>>>> b59cd8ae
+
 
 import numpy as np
 from shapely.geometry import Polygon
