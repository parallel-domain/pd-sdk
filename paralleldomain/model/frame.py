--- conflicted
+++ resolved
@@ -13,17 +13,11 @@
         date_time: datetime,
         sensor_frame_loader: Callable[[FrameId, SensorName], SensorFrame],
         available_sensors_loader: Callable[[FrameId], List[SensorName]],
-<<<<<<< HEAD
         ego_frame_loader: Callable[[FrameId], EgoFrame],
         available_cameras_loader: Callable[[FrameId], List[SensorName]],
         available_lidars_loader: Callable[[FrameId], List[SensorName]],
     ):
         self._ego_frame_loader = ego_frame_loader
-=======
-        available_cameras_loader: Callable[[FrameId], List[SensorName]],
-        available_lidars_loader: Callable[[FrameId], List[SensorName]],
-    ):
->>>>>>> 2a6a2d23
         self._sensor_frame_loader = sensor_frame_loader
         self._available_sensors_loader = available_sensors_loader
         self._available_cameras_loader = available_cameras_loader
