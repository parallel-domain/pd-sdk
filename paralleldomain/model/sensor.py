--- conflicted
+++ resolved
@@ -76,16 +76,10 @@
 
 class SensorFrame:
     def __init__(
-<<<<<<< HEAD
-            self,
-            sensor_name: SensorName,
-            lazy_loader: SensorFrameLazyLoaderProtocol,
-=======
         self,
         unique_cache_key: str,
         sensor_name: SensorName,
         lazy_loader: SensorFrameLazyLoaderProtocol,
->>>>>>> 26bc18d0
     ):
         self._unique_cache_key = unique_cache_key
         self._lazy_loader = lazy_loader
@@ -124,8 +118,12 @@
     def available_annotation_types(self) -> List[AnnotationType]:
         return list(self._annotation_type_identifiers.keys())
 
-<<<<<<< HEAD
-    def get_annotations(self, annotation_type: Type[T]) -> List[T]:
+    @property
+    def _annotation_type_identifiers(self) -> Dict[AnnotationType, AnnotationIdentifier]:
+        return LAZY_LOAD_CACHE.get_item(key=self._unique_cache_key + "annotation_type_identifiers",
+                                        loader=self._lazy_loader.load_available_annotation_types)
+
+    def get_annotations(self, annotation_type: Type[T]) -> T:
         if issubclass(annotation_type, VirtualAnnotation):
             if annotation_type is PolygonSegmentation2D:
                 assert any([
@@ -135,25 +133,7 @@
                 semseg2d = self.get_annotations(SemanticSegmentation2D)
                 self._annotations[annotation_type] = PolygonSegmentation2D(semseg2d=semseg2d)
                 return self._annotations[annotation_type]
-        else:
-            if annotation_type not in self.available_annotation_types:
-                raise ValueError(
-                    f"The annotaiton type {annotation_type} is not available in this sensor frame!"
-                )
-            if annotation_type not in self._annotations:
-                identifier = self._available_annotation_types[annotation_type]
-                self._annotations[annotation_type] = self._lazy_loader.load_annotations(
-                    identifier=identifier, annotation_type=annotation_type
-                )
-            return self._annotations[annotation_type]
-=======
-    @property
-    def _annotation_type_identifiers(self) -> Dict[AnnotationType, AnnotationIdentifier]:
-        return LAZY_LOAD_CACHE.get_item(key=self._unique_cache_key + "annotation_type_identifiers",
-                                        loader=self._lazy_loader.load_available_annotation_types)
-
-    def get_annotations(self, annotation_type: Type[T]) -> T:
-        if annotation_type not in self._annotation_type_identifiers:
+        else if annotation_type not in self._annotation_type_identifiers:
             raise ValueError(
                 f"The annotaiton type {annotation_type} is not available in this sensor frame!"
             )
@@ -161,7 +141,6 @@
                                         loader=lambda: self._lazy_loader.load_annotations(
                                             identifier=self._annotation_type_identifiers[annotation_type],
                                             annotation_type=annotation_type))
->>>>>>> 26bc18d0
 
 
 class SensorPose(Transformation):
