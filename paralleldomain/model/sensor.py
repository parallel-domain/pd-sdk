--- conflicted
+++ resolved
@@ -4,7 +4,6 @@
 import numpy as np
 
 from paralleldomain.model.image import DecoderImage, Image, ImageDecoderProtocol
-<<<<<<< HEAD
 from paralleldomain.model.point_cloud import (
     DecoderPointCloud,
     PointCloud,
@@ -15,10 +14,6 @@
     RadarPointCloudDecoderProtocol,
     RadarPointCloud
 )
-=======
-from paralleldomain.model.point_cloud import DecoderPointCloud, PointCloud, PointCloudDecoderProtocol
-from paralleldomain.utilities.any_path import AnyPath
->>>>>>> 17836704
 from paralleldomain.utilities.projection import DistortionLookupTable, project_points_3d_to_2d
 
 try:
