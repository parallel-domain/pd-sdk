--- conflicted
+++ resolved
@@ -21,16 +21,12 @@
 except ImportError:
     from typing_extensions import Protocol  # type: ignore
 
-<<<<<<< HEAD
-from paralleldomain.constants import CAMERA_MODEL_OPENCV_FISHEYE, CAMERA_MODEL_OPENCV_PINHOLE, CAMERA_MODEL_PD_FISHEYE
-=======
 from paralleldomain.constants import (
     CAMERA_MODEL_OPENCV_FISHEYE,
     CAMERA_MODEL_OPENCV_PINHOLE,
     CAMERA_MODEL_PD_FISHEYE,
     CAMERA_MODEL_PD_ORTHOGRAPHIC,
 )
->>>>>>> a5962a8f
 from paralleldomain.model.annotation import Annotation, AnnotationType
 from paralleldomain.model.annotation.albedo_2d import Albedo2D
 from paralleldomain.model.annotation.bounding_box_2d import BoundingBoxes2D
@@ -39,10 +35,7 @@
 from paralleldomain.model.annotation.instance_segmentation_2d import InstanceSegmentation2D
 from paralleldomain.model.annotation.instance_segmentation_3d import InstanceSegmentation3D
 from paralleldomain.model.annotation.material_properties_2d import MaterialProperties2D
-<<<<<<< HEAD
-=======
 from paralleldomain.model.annotation.material_properties_3d import MaterialProperties3D
->>>>>>> a5962a8f
 from paralleldomain.model.annotation.optical_flow import OpticalFlow
 from paralleldomain.model.annotation.point_2d import Points2D
 from paralleldomain.model.annotation.point_cache import PointCaches
@@ -74,10 +67,7 @@
     Type[SurfaceNormals2D],
     Type[SceneFlow],
     Type[MaterialProperties2D],
-<<<<<<< HEAD
-=======
     Type[MaterialProperties3D],
->>>>>>> a5962a8f
     Type[Albedo2D],
     Type[Points2D],
     Type[Polygons2D],
@@ -103,10 +93,7 @@
         SurfaceNormals2D
         SceneFlow
         MaterialProperties2D
-<<<<<<< HEAD
-=======
         MaterialProperties3D
->>>>>>> a5962a8f
         Albedo2D
         Points2D
         Polygons2D
@@ -142,10 +129,7 @@
     SurfaceNormals2D: Type[SurfaceNormals2D] = SurfaceNormals2D  # noqa: F811
     SceneFlow: Type[SceneFlow] = SceneFlow  # noqa: F811
     MaterialProperties2D: Type[MaterialProperties2D] = MaterialProperties2D  # noqa: F811
-<<<<<<< HEAD
-=======
     MaterialProperties3D: Type[MaterialProperties3D] = MaterialProperties3D  # noqa: F811
->>>>>>> a5962a8f
     Albedo2D: Type[Albedo2D] = Albedo2D  # noqa: F811
     Points2D: Type[Points2D] = Points2D  # noqa: F811
     Polygons2D: Type[Polygons2D] = Polygons2D  # noqa: F811
