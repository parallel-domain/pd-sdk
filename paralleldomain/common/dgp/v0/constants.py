--- conflicted
+++ resolved
@@ -21,11 +21,7 @@
     "10": AnnotationTypes.SurfaceNormals2D,
     "12": AnnotationTypes.Albedo2D,
     "13": AnnotationTypes.MaterialProperties2D,
-<<<<<<< HEAD
-    "15": None,
-=======
     "15": AnnotationTypes.MaterialProperties3D,
->>>>>>> fef58516
 }
 
 ANNOTATION_TYPE_MAP_INV: Dict[Type[Annotation], str] = {
