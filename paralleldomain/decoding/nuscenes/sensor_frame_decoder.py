--- conflicted
+++ resolved
@@ -10,21 +10,12 @@
 from paralleldomain.decoding.common import DecoderSettings
 from paralleldomain.decoding.nuscenes.common import NUSCENES_IMU_TO_INTERNAL_CS, NuScenesDataAccessMixin
 from paralleldomain.decoding.sensor_frame_decoder import (
-<<<<<<< HEAD
     CameraSensorFrameDecoder,
     LidarSensorFrameDecoder,
     SensorFrameDecoder,
     TDateTime,
 )
-from paralleldomain.model.annotation import (  # InstanceSegmentation3D,; SemanticSegmentation3D,
-=======
-    SensorFrameDecoder,
-    CameraSensorFrameDecoder,
-    LidarSensorFrameDecoder,
-    TDateTime,
-)
 from paralleldomain.model.annotation import (
->>>>>>> 5f50924f
     AnnotationPose,
     AnnotationType,
     AnnotationTypes,
@@ -222,11 +213,7 @@
             settings=DecoderSettings,
         )
 
-<<<<<<< HEAD
     # MHS: nuscenes does not have camera_distortion, so will need to update this function.
-=======
-    ### MHS: nuscenes does not have camera_distortion, so will need to update this function.
->>>>>>> 5f50924f
     def _decode_intrinsic(self, sensor_name: SensorName, frame_id: FrameId) -> SensorIntrinsic:
         sample_data_id = self.get_sample_data_id_frame_id_and_sensor_name(
             scene_token=self.scene_name, frame_id=frame_id, sensor_name=sensor_name
