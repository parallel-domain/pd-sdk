--- conflicted
+++ resolved
@@ -16,18 +16,7 @@
 from paralleldomain.model.dataset import Dataset
 from paralleldomain.utilities.any_path import AnyPath
 
-<<<<<<< HEAD
-known_formats = [
-    DGPDatasetDecoder.get_format(),
-    CityscapesDatasetDecoder.get_format(),
-    NuImagesDatasetDecoder.get_format(),
-    NuScenesDatasetDecoder.get_format(),
-    GTADatasetDecoder.get_format(),
-    KITTIFlowDatasetDecoder.get_format(),
-    FlyingChairsDatasetDecoder.get_format(),
-    DirectoryDatasetDecoder.get_format(),
-    WaymoOpenDatasetDecoder.get_format(),
-=======
+
 known_decoders: List[Type[DatasetDecoder]] = [
     DGPDatasetDecoder,
     DGPV1DatasetDecoder,
@@ -39,7 +28,7 @@
     KITTIFlowDatasetDecoder,
     NuImagesDatasetDecoder,
     NuScenesDatasetDecoder,
->>>>>>> ed006659
+    WaymoOpenDatasetDecoder,
 ]
 
 
@@ -61,33 +50,6 @@
             settings=settings,
             **decoder_kwargs,
         ).get_dataset()
-<<<<<<< HEAD
-    elif dataset_format == CityscapesDatasetDecoder.get_format():
-        return CityscapesDatasetDecoder(dataset_path=dataset_path, settings=settings, **decoder_kwargs).get_dataset()
-
-    elif dataset_format == NuImagesDatasetDecoder.get_format():
-        return NuImagesDatasetDecoder(dataset_path=dataset_path, settings=settings, **decoder_kwargs).get_dataset()
-
-    elif dataset_format == NuScenesDatasetDecoder.get_format():
-        return NuScenesDatasetDecoder(dataset_path=dataset_path, settings=settings, **decoder_kwargs).get_dataset()
-
-    elif dataset_format == DirectoryDatasetDecoder.get_format():
-        return DirectoryDatasetDecoder(dataset_path=dataset_path, settings=settings, **decoder_kwargs).get_dataset()
-
-    elif dataset_format == GTADatasetDecoder.get_format():
-        return GTADatasetDecoder(dataset_path=dataset_path, settings=settings, **decoder_kwargs).get_dataset()
-
-    elif dataset_format == KITTIFlowDatasetDecoder.get_format():
-        return KITTIFlowDatasetDecoder(dataset_path=dataset_path, settings=settings, **decoder_kwargs).get_dataset()
-
-    elif dataset_format == FlyingChairsDatasetDecoder.get_format():
-        return FlyingChairsDatasetDecoder(dataset_path=dataset_path, settings=settings, **decoder_kwargs).get_dataset()
-
-    elif dataset_format == WaymoOpenDatasetDecoder.get_format():
-        return WaymoOpenDatasetDecoder(dataset_path=dataset_path, settings=settings, **decoder_kwargs).get_dataset()
-
-=======
->>>>>>> ed006659
     else:
         known_format_names = [dt.get_format() for dt in known_decoders]
         raise ValueError(
