from typing import Optional, Union

from paralleldomain.decoding.cityscapes.decoder import CityscapesDatasetDecoder
from paralleldomain.decoding.common import DecoderSettings
from paralleldomain.decoding.dgp.decoder import DGPDatasetDecoder
from paralleldomain.decoding.dgp.v1.decoder import DGPDatasetDecoder as DGPV1DatasetDecoder
from paralleldomain.decoding.directory.decoder import DirectoryDatasetDecoder
<<<<<<< HEAD
from paralleldomain.decoding.gta5.decoder import GTADatasetDecoder
=======
from paralleldomain.decoding.flying_chairs.decoder import FlyingChairsDatasetDecoder
from paralleldomain.decoding.gta5.decoder import GTADatasetDecoder
from paralleldomain.decoding.kitti_flow.decoder import KITTIFlowDatasetDecoder
>>>>>>> a5962a8f
from paralleldomain.decoding.nuimages.decoder import NuImagesDatasetDecoder
from paralleldomain.decoding.nuscenes.decoder import NuScenesDatasetDecoder
from paralleldomain.decoding.waymo_open_dataset.decoder import WaymoOpenDatasetDecoder
from paralleldomain.model.dataset import Dataset
from paralleldomain.utilities.any_path import AnyPath
from paralleldomain.utilities.transformation import Transformation

<<<<<<< HEAD
known_formats = ["dgp", "cityscapes", "nuimages", "nuscenes", "gta5", "directory", "waymo_open_dataset"]
=======
known_formats = [
    DGPDatasetDecoder.get_format(),
    CityscapesDatasetDecoder.get_format(),
    NuImagesDatasetDecoder.get_format(),
    NuScenesDatasetDecoder.get_format(),
    GTADatasetDecoder.get_format(),
    KITTIFlowDatasetDecoder.get_format(),
    FlyingChairsDatasetDecoder.get_format(),
    DirectoryDatasetDecoder.get_format(),
]
>>>>>>> a5962a8f


def decode_dataset(
    dataset_path: Union[str, AnyPath],
    dataset_format: str = "dgp",
    custom_reference_to_box_bottom: Optional[Transformation] = None,
    settings: Optional[DecoderSettings] = None,
    **decoder_kwargs,
) -> Dataset:

    if dataset_format == DGPDatasetDecoder.get_format():
        return DGPDatasetDecoder(
            dataset_path=dataset_path,
            custom_reference_to_box_bottom=custom_reference_to_box_bottom,
            settings=settings,
            **decoder_kwargs,
        ).get_dataset()
    if dataset_format == DGPV1DatasetDecoder.get_format():
        return DGPV1DatasetDecoder(
            dataset_path=dataset_path,
            custom_reference_to_box_bottom=custom_reference_to_box_bottom,
            settings=settings,
            **decoder_kwargs,
        ).get_dataset()
    elif dataset_format == CityscapesDatasetDecoder.get_format():
        return CityscapesDatasetDecoder(dataset_path=dataset_path, settings=settings, **decoder_kwargs).get_dataset()
<<<<<<< HEAD
    elif dataset_format == NuImagesDatasetDecoder.get_format():
        return NuImagesDatasetDecoder(dataset_path=dataset_path, settings=settings, **decoder_kwargs).get_dataset()
    elif dataset_format == NuScenesDatasetDecoder.get_format():
        return NuScenesDatasetDecoder(dataset_path=dataset_path, settings=settings, **decoder_kwargs).get_dataset()
    elif dataset_format == DirectoryDatasetDecoder.get_format():
        return DirectoryDatasetDecoder(dataset_path=dataset_path, settings=settings, **decoder_kwargs).get_dataset()
    elif dataset_format == GTADatasetDecoder.get_format():
        return GTADatasetDecoder(dataset_path=dataset_path, settings=settings, **decoder_kwargs).get_dataset()
    elif dataset_format == WaymoOpenDatasetDecoder.get_format():
        return WaymoOpenDatasetDecoder(dataset_path=dataset_path, settings=settings, **decoder_kwargs).get_dataset()
=======

    elif dataset_format == NuImagesDatasetDecoder.get_format():
        return NuImagesDatasetDecoder(dataset_path=dataset_path, settings=settings, **decoder_kwargs).get_dataset()

    elif dataset_format == NuScenesDatasetDecoder.get_format():
        return NuScenesDatasetDecoder(dataset_path=dataset_path, settings=settings, **decoder_kwargs).get_dataset()

    elif dataset_format == DirectoryDatasetDecoder.get_format():
        return DirectoryDatasetDecoder(dataset_path=dataset_path, settings=settings, **decoder_kwargs).get_dataset()

    elif dataset_format == GTADatasetDecoder.get_format():
        return GTADatasetDecoder(dataset_path=dataset_path, settings=settings, **decoder_kwargs).get_dataset()

    elif dataset_format == KITTIFlowDatasetDecoder.get_format():
        return KITTIFlowDatasetDecoder(dataset_path=dataset_path, settings=settings, **decoder_kwargs).get_dataset()

    elif dataset_format == FlyingChairsDatasetDecoder.get_format():
        return FlyingChairsDatasetDecoder(dataset_path=dataset_path, settings=settings, **decoder_kwargs).get_dataset()

>>>>>>> a5962a8f
    else:
        raise ValueError(
            f"Unknown Dataset format {dataset_format}. Currently supported dataset formats are {known_formats}"
        )<|MERGE_RESOLUTION|>--- conflicted
+++ resolved
@@ -5,13 +5,9 @@
 from paralleldomain.decoding.dgp.decoder import DGPDatasetDecoder
 from paralleldomain.decoding.dgp.v1.decoder import DGPDatasetDecoder as DGPV1DatasetDecoder
 from paralleldomain.decoding.directory.decoder import DirectoryDatasetDecoder
-<<<<<<< HEAD
-from paralleldomain.decoding.gta5.decoder import GTADatasetDecoder
-=======
 from paralleldomain.decoding.flying_chairs.decoder import FlyingChairsDatasetDecoder
 from paralleldomain.decoding.gta5.decoder import GTADatasetDecoder
 from paralleldomain.decoding.kitti_flow.decoder import KITTIFlowDatasetDecoder
->>>>>>> a5962a8f
 from paralleldomain.decoding.nuimages.decoder import NuImagesDatasetDecoder
 from paralleldomain.decoding.nuscenes.decoder import NuScenesDatasetDecoder
 from paralleldomain.decoding.waymo_open_dataset.decoder import WaymoOpenDatasetDecoder
@@ -19,9 +15,6 @@
 from paralleldomain.utilities.any_path import AnyPath
 from paralleldomain.utilities.transformation import Transformation
 
-<<<<<<< HEAD
-known_formats = ["dgp", "cityscapes", "nuimages", "nuscenes", "gta5", "directory", "waymo_open_dataset"]
-=======
 known_formats = [
     DGPDatasetDecoder.get_format(),
     CityscapesDatasetDecoder.get_format(),
@@ -31,8 +24,8 @@
     KITTIFlowDatasetDecoder.get_format(),
     FlyingChairsDatasetDecoder.get_format(),
     DirectoryDatasetDecoder.get_format(),
+    WaymoOpenDatasetDecoder.get_format(),
 ]
->>>>>>> a5962a8f
 
 
 def decode_dataset(
@@ -59,18 +52,6 @@
         ).get_dataset()
     elif dataset_format == CityscapesDatasetDecoder.get_format():
         return CityscapesDatasetDecoder(dataset_path=dataset_path, settings=settings, **decoder_kwargs).get_dataset()
-<<<<<<< HEAD
-    elif dataset_format == NuImagesDatasetDecoder.get_format():
-        return NuImagesDatasetDecoder(dataset_path=dataset_path, settings=settings, **decoder_kwargs).get_dataset()
-    elif dataset_format == NuScenesDatasetDecoder.get_format():
-        return NuScenesDatasetDecoder(dataset_path=dataset_path, settings=settings, **decoder_kwargs).get_dataset()
-    elif dataset_format == DirectoryDatasetDecoder.get_format():
-        return DirectoryDatasetDecoder(dataset_path=dataset_path, settings=settings, **decoder_kwargs).get_dataset()
-    elif dataset_format == GTADatasetDecoder.get_format():
-        return GTADatasetDecoder(dataset_path=dataset_path, settings=settings, **decoder_kwargs).get_dataset()
-    elif dataset_format == WaymoOpenDatasetDecoder.get_format():
-        return WaymoOpenDatasetDecoder(dataset_path=dataset_path, settings=settings, **decoder_kwargs).get_dataset()
-=======
 
     elif dataset_format == NuImagesDatasetDecoder.get_format():
         return NuImagesDatasetDecoder(dataset_path=dataset_path, settings=settings, **decoder_kwargs).get_dataset()
@@ -90,7 +71,9 @@
     elif dataset_format == FlyingChairsDatasetDecoder.get_format():
         return FlyingChairsDatasetDecoder(dataset_path=dataset_path, settings=settings, **decoder_kwargs).get_dataset()
 
->>>>>>> a5962a8f
+    elif dataset_format == WaymoOpenDatasetDecoder.get_format():
+        return WaymoOpenDatasetDecoder(dataset_path=dataset_path, settings=settings, **decoder_kwargs).get_dataset()
+
     else:
         raise ValueError(
             f"Unknown Dataset format {dataset_format}. Currently supported dataset formats are {known_formats}"
