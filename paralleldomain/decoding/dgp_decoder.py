--- conflicted
+++ resolved
@@ -7,13 +7,10 @@
 
 import imageio
 import numpy as np
-<<<<<<< HEAD
+from pyquaternion import Quaternion
+
 from paralleldomain.model.class_mapping import ClassMap
 from paralleldomain.model.ego import EgoFrame, EgoPose
-=======
->>>>>>> 2a6a2d23
-from pyquaternion import Quaternion
-
 from paralleldomain.decoding.decoder import Decoder
 from paralleldomain.decoding.dgp_dto import (
     AnnotationsBoundingBox2DDTO,
