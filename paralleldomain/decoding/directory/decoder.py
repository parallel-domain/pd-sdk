--- conflicted
+++ resolved
@@ -65,11 +65,7 @@
         return [self.image_folder]
 
     def _decode_scene_names(self) -> List[SceneName]:
-<<<<<<< HEAD
-        return []
-=======
         return list()
->>>>>>> e41a44a2
 
     def _decode_dataset_metadata(self) -> DatasetMeta:
         return DatasetMeta(
@@ -129,11 +125,7 @@
         raise ValueError("Loading from directory does not support lidar data!")
 
     def _decode_class_maps(self, scene_name: SceneName) -> Dict[AnnotationType, ClassMap]:
-<<<<<<< HEAD
-        return decode_class_maps(class_map=self._class_map)
-=======
-        return {AnnotationTypes.SemanticSegmentation2D: ClassMap(classes=self._class_details)}
->>>>>>> e41a44a2
+        return decode_class_maps(class_map=self._class_details)
 
     def _create_camera_sensor_decoder(
         self, scene_name: SceneName, camera_name: SensorName, dataset_name: str
