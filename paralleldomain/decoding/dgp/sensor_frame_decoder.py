import abc
from datetime import datetime
from enum import Enum
from functools import lru_cache
from json import JSONDecodeError
from typing import Any, Dict, List, Optional, Tuple, Type, TypeVar

import numpy as np
import ujson
from pyquaternion import Quaternion

from paralleldomain.common.dgp.v0.constants import ANNOTATION_TYPE_MAP, DGP_TO_INTERNAL_CS, TransformType
from paralleldomain.common.dgp.v0.dtos import (
    AnnotationsBoundingBox2DDTO,
    AnnotationsBoundingBox3DDTO,
    CalibrationDTO,
    CalibrationExtrinsicDTO,
    CalibrationIntrinsicDTO,
    PoseDTO,
    SceneDataDatum,
    SceneDataDatumPointCloud,
    SceneDataDTO,
    SceneSampleDTO,
    scene_data_to_date_time,
)
from paralleldomain.decoding.common import DecoderSettings
from paralleldomain.decoding.sensor_frame_decoder import (
    CameraSensorFrameDecoder,
    LidarSensorFrameDecoder,
    SensorFrameDecoder,
)
from paralleldomain.model.annotation import (
    Albedo2D,
    Annotation,
    AnnotationType,
    BoundingBox2D,
    BoundingBox3D,
    BoundingBoxes2D,
    BoundingBoxes3D,
    Depth,
    InstanceSegmentation2D,
    InstanceSegmentation3D,
    MaterialProperties2D,
    OpticalFlow,
    PointCache,
    PointCacheComponent,
    PointCaches,
    SceneFlow,
    SemanticSegmentation2D,
    SemanticSegmentation3D,
    SurfaceNormals2D,
    SurfaceNormals3D,
)
<<<<<<< HEAD
from paralleldomain.model.annotation.material_properties_3d import MaterialProperties3D
=======
from paralleldomain.model.image import Image
from paralleldomain.model.point_cloud import PointCloud
>>>>>>> 3daf987d
from paralleldomain.model.sensor import CameraModel, SensorExtrinsic, SensorIntrinsic, SensorPose
from paralleldomain.model.type_aliases import AnnotationIdentifier, FrameId, SceneName, SensorName
from paralleldomain.utilities.any_path import AnyPath
from paralleldomain.utilities.fsio import read_image, read_json, read_json_str, read_npz, read_png
from paralleldomain.utilities.transformation import Transformation

T = TypeVar("T")
F = TypeVar("F", Image, PointCloud, Annotation)


class DGPSensorFrameDecoder(SensorFrameDecoder[datetime], metaclass=abc.ABCMeta):
    def __init__(
        self,
        dataset_name: str,
        scene_name: SceneName,
        dataset_path: AnyPath,
        scene_samples: Dict[FrameId, SceneSampleDTO],
        scene_data: List[SceneDataDTO],
        custom_reference_to_box_bottom: Transformation,
        settings: DecoderSettings,
    ):
        super().__init__(dataset_name=dataset_name, scene_name=scene_name, settings=settings)
        self._dataset_path = dataset_path
        self.scene_samples = scene_samples
        self.scene_data = scene_data
        self._custom_reference_to_box_bottom = custom_reference_to_box_bottom

    @lru_cache(maxsize=1)
    def _data_by_sensor_name(self, sensor_name: SensorName) -> Dict[str, SceneDataDTO]:
        return {d.key: d for d in self.scene_data if d.id.name == sensor_name}

    def _get_current_frame_sample(self, frame_id: FrameId) -> SceneSampleDTO:
        return self.scene_samples[frame_id]

    @lru_cache(maxsize=1)
    def _get_sensor_frame_data(self, frame_id: FrameId, sensor_name: SensorName) -> SceneDataDTO:
        sample = self._get_current_frame_sample(frame_id=frame_id)
        # all sensor data of the sensor
        sensor_data = self._data_by_sensor_name(sensor_name=sensor_name)
        # read ontology -> Dict[str, ClassMap]
        # datum ley of sample that references the given sensor name
        datum_key = next(iter([key for key in sample.datum_keys if key in sensor_data]))
        scene_data = sensor_data[datum_key]
        return scene_data

    def _get_sensor_frame_data_datum(self, frame_id: FrameId, sensor_name: SensorName) -> SceneDataDatum:
        scene_data = self._get_sensor_frame_data(frame_id=frame_id, sensor_name=sensor_name)
        return scene_data.datum

    def _decode_date_time(self, sensor_name: SensorName, frame_id: FrameId) -> datetime:
        data = self._get_sensor_frame_data(frame_id=frame_id, sensor_name=sensor_name)
        return scene_data_to_date_time(data=data)

    def _decode_extrinsic(self, sensor_name: SensorName, frame_id: FrameId) -> SensorExtrinsic:
        sample = self._get_current_frame_sample(frame_id=frame_id)
        dto = self._decode_extrinsic_calibration(
            scene_name=self.scene_name,
            calibration_key=sample.calibration_key,
            sensor_name=sensor_name,
        )
        sensor_to_box_bottom = _pose_dto_to_transformation(dto=dto, transformation_type=SensorExtrinsic)
        sensor_to_custom_reference = (
            self._custom_reference_to_box_bottom.inverse @ sensor_to_box_bottom
        )  # from center-bottom to center rear-axle
        return sensor_to_custom_reference

    def _decode_sensor_pose(self, sensor_name: SensorName, frame_id: FrameId) -> SensorPose:
        datum = self._get_sensor_frame_data_datum(frame_id=frame_id, sensor_name=sensor_name)
        if datum.image:
            return _pose_dto_to_transformation(dto=datum.image.pose, transformation_type=SensorPose)
        else:
            return _pose_dto_to_transformation(dto=datum.point_cloud.pose, transformation_type=SensorPose)

    def _decode_annotations(
        self, sensor_name: SensorName, frame_id: FrameId, identifier: AnnotationIdentifier, annotation_type: T
    ) -> T:
        if issubclass(annotation_type, BoundingBoxes3D):
            dto = self._decode_bounding_boxes_3d(scene_name=self.scene_name, annotation_identifier=identifier)

            box_list = []
            for box_dto in dto.annotations:
                pose = _pose_dto_to_transformation(dto=box_dto.box.pose, transformation_type=Transformation)

                # Add Truncation, Occlusion
                attr_parsed = {"occlusion": box_dto.box.occlusion, "truncation": box_dto.box.truncation}
                # Read + parse other attributes
                for k, v in box_dto.attributes.items():
                    try:
                        attr_parsed[k] = ujson.loads(v)
                    except (ValueError, JSONDecodeError):
                        attr_parsed[k] = v
                class_id = box_dto.class_id

                box = BoundingBox3D(
                    pose=pose,
                    width=box_dto.box.width,
                    length=box_dto.box.length,
                    height=box_dto.box.height,
                    class_id=class_id,
                    instance_id=box_dto.instance_id,
                    num_points=box_dto.num_points,
                    attributes=attr_parsed,
                )
                box_list.append(box)

            return BoundingBoxes3D(boxes=box_list)
        elif issubclass(annotation_type, BoundingBoxes2D):
            dto = self._decode_bounding_boxes_2d(scene_name=self.scene_name, annotation_identifier=identifier)

            box_list = []
            for box_dto in dto.annotations:

                attr_parsed = {"iscrowd": box_dto.iscrowd}
                for k, v in box_dto.attributes.items():
                    try:
                        attr_parsed[k] = ujson.loads(v)
                    except (ValueError, JSONDecodeError, TypeError):
                        attr_parsed[k] = v

                class_id = box_dto.class_id

                box = BoundingBox2D(
                    x=box_dto.box.x,
                    y=box_dto.box.y,
                    width=box_dto.box.w,
                    height=box_dto.box.h,
                    class_id=class_id,
                    instance_id=box_dto.instance_id,
                    attributes=attr_parsed,
                )
                box_list.append(box)

            return BoundingBoxes2D(boxes=box_list)
        elif issubclass(annotation_type, SemanticSegmentation3D):
            segmentation_mask = self._decode_semantic_segmentation_3d(
                scene_name=self.scene_name, annotation_identifier=identifier
            )
            return SemanticSegmentation3D(class_ids=segmentation_mask)
        elif issubclass(annotation_type, InstanceSegmentation3D):
            instance_mask = self._decode_instance_segmentation_3d(
                scene_name=self.scene_name, annotation_identifier=identifier
            )
            return InstanceSegmentation3D(instance_ids=instance_mask)
        elif issubclass(annotation_type, SemanticSegmentation2D):
            class_ids = self._decode_semantic_segmentation_2d(
                scene_name=self.scene_name, annotation_identifier=identifier
            )
            return SemanticSegmentation2D(class_ids=class_ids)
        elif issubclass(annotation_type, InstanceSegmentation2D):
            instance_ids = self._decode_instance_segmentation_2d(
                scene_name=self.scene_name, annotation_identifier=identifier
            )
            return InstanceSegmentation2D(instance_ids=instance_ids)
        elif issubclass(annotation_type, OpticalFlow):
            flow_vectors = self._decode_optical_flow(scene_name=self.scene_name, annotation_identifier=identifier)
            return OpticalFlow(vectors=flow_vectors)
        elif issubclass(annotation_type, Depth):
            depth_mask = self._decode_depth(scene_name=self.scene_name, annotation_identifier=identifier)
            return Depth(depth=depth_mask)
        elif issubclass(annotation_type, SceneFlow):
            flow = self._decode_scene_flow(scene_name=self.scene_name, annotation_identifier=identifier)
            return SceneFlow(vectors=flow)
        elif issubclass(annotation_type, SurfaceNormals3D):
            normals = self._decode_surface_normals_3d(scene_name=self.scene_name, annotation_identifier=identifier)
            return SurfaceNormals3D(normals=normals)
        elif issubclass(annotation_type, SurfaceNormals2D):
            normals = self._decode_surface_normals_2d(scene_name=self.scene_name, annotation_identifier=identifier)
            return SurfaceNormals2D(normals=normals)
        elif issubclass(annotation_type, PointCaches):
            caches = self._decode_point_caches(scene_name=self.scene_name, annotation_identifier=identifier)
            return PointCaches(caches=caches)
<<<<<<< HEAD
        elif issubclass(annotation_type, MaterialProperties3D):
            material_ids, roughness, metallic, specular, emissive, opacity, flags = self._decode_material_properties_3d(
                scene_name=self.scene_name, annotation_identifier=identifier
            )
            return MaterialProperties3D(
                material_ids=material_ids,
                roughness=roughness,
                metallic=metallic,
                specular=specular,
                emissive=emissive,
                opacity=opacity,
                flags=flags,
            )
=======
        elif issubclass(annotation_type, Albedo2D):
            color = self._decode_albedo_2d(scene_name=self.scene_name, annotation_identifier=identifier)
            return Albedo2D(color=color)
        elif issubclass(annotation_type, MaterialProperties2D):
            roughness = self._decode_material_properties_2d(
                scene_name=self.scene_name, annotation_identifier=identifier
            )
            return MaterialProperties2D(roughness=roughness)
>>>>>>> 3daf987d
        else:
            raise NotImplementedError(f"{annotation_type} is not implemented yet in this decoder!")

    def _decode_available_annotation_types(
        self, sensor_name: SensorName, frame_id: FrameId
    ) -> Dict[AnnotationType, AnnotationIdentifier]:
        datum = self._get_sensor_frame_data_datum(frame_id=frame_id, sensor_name=sensor_name)
        if datum.image:
            type_to_path = datum.image.annotations
        else:
            type_to_path = datum.point_cloud.annotations

        available_annotation_types = {ANNOTATION_TYPE_MAP[k]: v for k, v in type_to_path.items()}

        point_cache_folder = self._dataset_path / self.scene_name / "point_cache"
        if BoundingBoxes3D in available_annotation_types and point_cache_folder.exists():
            available_annotation_types[PointCaches] = "$".join(
                [available_annotation_types[BoundingBoxes3D], sensor_name, frame_id]
            )

        return available_annotation_types

    def _decode_metadata(self, sensor_name: SensorName, frame_id: FrameId) -> Dict[str, Any]:
        datum = self._get_sensor_frame_data_datum(frame_id=frame_id, sensor_name=sensor_name)
        if datum.image:
            return datum.image.metadata
        else:
            return datum.point_cloud.metadata

    # ---------------------------------

    def _decode_calibration(self, scene_name: str, calibration_key: str) -> CalibrationDTO:
        calibration_path = self._dataset_path / scene_name / "calibration" / f"{calibration_key}.json"
        cal_dict = read_json(path=calibration_path)
        return CalibrationDTO.from_dict(cal_dict)

    def _decode_extrinsic_calibration(
        self, scene_name: str, calibration_key: str, sensor_name: SensorName
    ) -> CalibrationExtrinsicDTO:
        calibration_dto = self._decode_calibration(scene_name=scene_name, calibration_key=calibration_key)
        index = calibration_dto.names.index(sensor_name)
        return calibration_dto.extrinsics[index]

    def _decode_intrinsic_calibration(
        self, scene_name: str, calibration_key: str, sensor_name: SensorName
    ) -> CalibrationIntrinsicDTO:
        calibration_dto = self._decode_calibration(scene_name=scene_name, calibration_key=calibration_key)
        index = calibration_dto.names.index(sensor_name)
        return calibration_dto.intrinsics[index]

    @lru_cache(5)
    def _get_3d_boxes_for_point_cache(
        self, bbox_annotation_identifier: str, sensor_name: SensorName, frame_id: FrameId
    ):
        boxes = self.get_annotations(
            sensor_name=sensor_name,
            frame_id=frame_id,
            identifier=bbox_annotation_identifier,
            annotation_type=BoundingBoxes3D,
        )
        return boxes

    def _decode_point_caches(self, scene_name: str, annotation_identifier: str) -> List[PointCache]:
        bbox_annotation_identifier, sensor_name, frame_id = annotation_identifier.split("$")
        point_cache_folder = self._dataset_path / scene_name / "point_cache"
        boxes = self._get_3d_boxes_for_point_cache(
            sensor_name=sensor_name,
            frame_id=frame_id,
            bbox_annotation_identifier=bbox_annotation_identifier,
        )
        caches = []

        for box in boxes.boxes:
            if "point_cache" in box.attributes:
                component_dicts = box.attributes["point_cache"]
                components = []
                for component_dict in component_dicts:
                    pose = _pose_dto_to_transformation(
                        dto=PoseDTO.from_dict(component_dict["pose"]), transformation_type=Transformation
                    )
                    component = PointCacheComponent(
                        component_name=component_dict["component"],
                        points_decoder=DGPPointCachePointsDecoder(
                            sha=component_dict["sha"],
                            size=component_dict["size"],
                            cache_folder=point_cache_folder,
                            pose=pose,
                            parent_pose=box.pose,
                        ),
                    )
                    components.append(component)

                cache = PointCache(instance_id=box.instance_id, components=components)
                caches.append(cache)

        return caches

    def _decode_bounding_boxes_3d(self, scene_name: str, annotation_identifier: str) -> AnnotationsBoundingBox3DDTO:
        annotation_path = self._dataset_path / scene_name / annotation_identifier
        bb_dict = read_json(path=annotation_path)
        return AnnotationsBoundingBox3DDTO.from_dict(bb_dict)

    def _decode_bounding_boxes_2d(self, scene_name: str, annotation_identifier: str) -> AnnotationsBoundingBox2DDTO:
        annotation_path = self._dataset_path / scene_name / annotation_identifier
        bb_dict = read_json(path=annotation_path)
        return AnnotationsBoundingBox2DDTO.from_dict(bb_dict)

    def _decode_semantic_segmentation_3d(self, scene_name: str, annotation_identifier: str) -> np.ndarray:
        annotation_path = self._dataset_path / scene_name / annotation_identifier
        segmentation_data = read_npz(path=annotation_path, files="segmentation")

        return segmentation_data

    def _decode_instance_segmentation_3d(self, scene_name: str, annotation_identifier: str) -> np.ndarray:
        annotation_path = self._dataset_path / scene_name / annotation_identifier
        instance_data = read_npz(path=annotation_path, files="instance")

        return instance_data

    def _decode_semantic_segmentation_2d(self, scene_name: str, annotation_identifier: str) -> np.ndarray:
        annotation_path = self._dataset_path / scene_name / annotation_identifier
        image_data = read_image(path=annotation_path)
        image_data = image_data.astype(int)
        class_ids = (image_data[..., 2:3] << 16) + (image_data[..., 1:2] << 8) + image_data[..., 0:1]

        return class_ids

    def _decode_optical_flow(self, scene_name: str, annotation_identifier: str) -> np.ndarray:
        annotation_path = self._dataset_path / scene_name / annotation_identifier
        image_data = read_image(path=annotation_path)
        image_data = image_data.astype(int)
        height, width = image_data.shape[0:2]
        vectors = image_data[..., [0, 2]] + (image_data[..., [1, 3]] << 8)
        vectors = (vectors / 65535.0 - 0.5) * [width, height] * 2

        return vectors

    def _decode_albedo_2d(self, scene_name: str, annotation_identifier: str) -> np.ndarray:
        annotation_path = self._dataset_path / scene_name / annotation_identifier
        color = read_image(path=annotation_path)[..., :3]
        return color

    def _decode_material_properties_2d(self, scene_name: str, annotation_identifier: str) -> np.ndarray:
        annotation_path = self._dataset_path / scene_name / annotation_identifier
        roughness = read_png(path=annotation_path)[..., :3]
        return roughness

    def _decode_depth(self, scene_name: str, annotation_identifier: str) -> np.ndarray:
        annotation_path = self._dataset_path / scene_name / annotation_identifier
        depth_data = read_npz(path=annotation_path, files="data")

        return np.expand_dims(depth_data, axis=-1)

    def _decode_instance_segmentation_2d(self, scene_name: str, annotation_identifier: str) -> np.ndarray:
        annotation_path = self._dataset_path / scene_name / annotation_identifier
        image_data = read_image(path=annotation_path)
        image_data = image_data.astype(int)
        instance_ids = (image_data[..., 2:3] << 16) + (image_data[..., 1:2] << 8) + image_data[..., 0:1]

        return instance_ids

    def _decode_scene_flow(self, scene_name: str, annotation_identifier: str) -> np.ndarray:
        annotation_path = self._dataset_path / scene_name / annotation_identifier
        vectors = read_npz(path=annotation_path, files="motion_vectors")
        return vectors

    def _decode_surface_normals_3d(self, scene_name: str, annotation_identifier: str) -> np.ndarray:
        annotation_path = self._dataset_path / scene_name / annotation_identifier
        vectors = read_npz(path=annotation_path, files="surface_normals")
        return vectors

    def _decode_surface_normals_2d(self, scene_name: str, annotation_identifier: str) -> np.ndarray:
        annotation_path = self._dataset_path / scene_name / annotation_identifier

        encoded_norms = read_png(path=annotation_path)[..., :3]
        encoded_norms_f = encoded_norms.astype(np.float)
        decoded_norms = ((encoded_norms_f / 255) - 0.5) * 2
        decoded_norms = decoded_norms / np.linalg.norm(decoded_norms, axis=-1, keepdims=True)

        return decoded_norms

<<<<<<< HEAD
    def _decode_material_properties_3d(
        self, scene_name: str, annotation_identifier: str
    ) -> (np.ndarray, Dict[str, np.ndarray]):
        annotation_path = self._dataset_path / scene_name / annotation_identifier
        try:
            material_data = read_npz(path=annotation_path, files="material_properties")
        except KeyError:  # Temporary solution
            material_data = read_npz(
                path=annotation_path, files="surface_properties"
            )  # TODO: Replace with `material_properties`

        material_ids = np.round(material_data[:, 6].reshape(-1, 1) * 255).astype(int)
        roughness = material_data[:, 0].reshape(-1, 1)
        metallic = material_data[:, 1].reshape(-1, 1)
        specular = material_data[:, 2].reshape(-1, 1)
        emissive = material_data[:, 3].reshape(-1, 1)
        opacity = material_data[:, 4].reshape(-1, 1)
        flags = material_data[:, 5].reshape(-1, 1)

        return material_ids, roughness, metallic, specular, emissive, opacity, flags
=======
    def _decode_file_path(self, sensor_name: SensorName, frame_id: FrameId, data_type: Type[F]) -> Optional[AnyPath]:
        annotation_identifiers = self.get_available_annotation_types(sensor_name=sensor_name, frame_id=frame_id)
        if data_type in annotation_identifiers:
            annotation_identifier = annotation_identifiers[data_type]
            return self._dataset_path / self.scene_name / annotation_identifier
        elif issubclass(data_type, Image):
            datum = self._get_sensor_frame_data_datum(frame_id=frame_id, sensor_name=sensor_name)
            return self._dataset_path / self.scene_name / datum.image.filename
        elif issubclass(data_type, PointCloud):
            datum = self._get_sensor_frame_data_datum(frame_id=frame_id, sensor_name=sensor_name)
            return self._dataset_path / self.scene_name / datum.point_cloud.filename

        return None
>>>>>>> 3daf987d


class DGPCameraSensorFrameDecoder(DGPSensorFrameDecoder, CameraSensorFrameDecoder[datetime]):
    def _decode_image_dimensions(self, sensor_name: SensorName, frame_id: FrameId) -> Tuple[int, int, int]:
        datum = self._get_sensor_frame_data_datum(frame_id=frame_id, sensor_name=sensor_name)
        return (datum.image.height, datum.image.width, datum.image.channels)

    def _decode_image_rgba(self, sensor_name: SensorName, frame_id: FrameId) -> np.ndarray:
        datum = self._get_sensor_frame_data_datum(frame_id=frame_id, sensor_name=sensor_name)
        cloud_path = self._dataset_path / self.scene_name / datum.image.filename
        image_data = read_image(path=cloud_path)

        return image_data

    def _decode_intrinsic(self, sensor_name: SensorName, frame_id: FrameId) -> SensorIntrinsic:
        sample = self._get_current_frame_sample(frame_id=frame_id)
        dto = self._decode_intrinsic_calibration(
            scene_name=self.scene_name,
            calibration_key=sample.calibration_key,
            sensor_name=sensor_name,
        )

        if dto.fisheye is True or dto.fisheye == 1:
            camera_model = CameraModel.OPENCV_FISHEYE
        elif dto.fisheye is False or dto.fisheye == 0:
            camera_model = CameraModel.OPENCV_PINHOLE
        elif dto.fisheye == 3:
            camera_model = CameraModel.PD_FISHEYE
        else:
            camera_model = f"custom_{dto.fisheye}"

        return SensorIntrinsic(
            cx=dto.cx,
            cy=dto.cy,
            fx=dto.fx,
            fy=dto.fy,
            k1=dto.k1,
            k2=dto.k2,
            p1=dto.p1,
            p2=dto.p2,
            k3=dto.k3,
            k4=dto.k4,
            k5=dto.k5,
            k6=dto.k6,
            skew=dto.skew,
            fov=dto.fov,
            camera_model=camera_model,
        )


class PointInfo(Enum):
    X = "X"
    Y = "Y"
    Z = "Z"
    I = "INTENSITY"  # noqa: E741
    R = "R"
    G = "G"
    B = "B"
    RING = "RING"
    TS = "TIMESTAMP"


class DGPLidarSensorFrameDecoder(DGPSensorFrameDecoder, LidarSensorFrameDecoder[datetime]):
    def _get_index(self, p_info: PointInfo, sensor_name: SensorName, frame_id: FrameId):
        point_format = self._decode_point_cloud_format(sensor_name=sensor_name, frame_id=frame_id)
        point_cloud_info = {PointInfo(val): idx for idx, val in enumerate(point_format)}
        return point_cloud_info[p_info]

    @lru_cache(maxsize=1)
    def _decode_point_cloud_format(self, sensor_name: SensorName, frame_id: FrameId) -> List[str]:
        datum = self._get_sensor_frame_data_datum(frame_id=frame_id, sensor_name=sensor_name)
        return datum.point_cloud.point_format

    @lru_cache(maxsize=1)
    def _decode_point_cloud_data(self, sensor_name: SensorName, frame_id: FrameId) -> Optional[np.ndarray]:
        datum = self._get_sensor_frame_data_datum(frame_id=frame_id, sensor_name=sensor_name)
        cloud_path = self._dataset_path / self.scene_name / datum.point_cloud.filename
        pc_data = read_npz(path=cloud_path, files="data")
        return np.column_stack([pc_data[c] for c in pc_data.dtype.names])

    def _has_point_cloud_data(self, sensor_name: SensorName, frame_id: FrameId) -> bool:
        datum = self._get_sensor_frame_data_datum(frame_id=frame_id, sensor_name=sensor_name)
        return isinstance(datum, SceneDataDatumPointCloud)

    def _decode_point_cloud_size(self, sensor_name: SensorName, frame_id: FrameId) -> int:
        data = self._decode_point_cloud_data(sensor_name=sensor_name, frame_id=frame_id)
        return len(data)

    def _decode_point_cloud_xyz(self, sensor_name: SensorName, frame_id: FrameId) -> Optional[np.ndarray]:
        xyz_index = [
            self._get_index(p_info=PointInfo.X, sensor_name=sensor_name, frame_id=frame_id),
            self._get_index(p_info=PointInfo.Y, sensor_name=sensor_name, frame_id=frame_id),
            self._get_index(p_info=PointInfo.Z, sensor_name=sensor_name, frame_id=frame_id),
        ]
        data = self._decode_point_cloud_data(sensor_name=sensor_name, frame_id=frame_id)
        return data[:, xyz_index]

    def _decode_point_cloud_rgb(self, sensor_name: SensorName, frame_id: FrameId) -> Optional[np.ndarray]:
        rgb_index = [
            self._get_index(p_info=PointInfo.R, sensor_name=sensor_name, frame_id=frame_id),
            self._get_index(p_info=PointInfo.G, sensor_name=sensor_name, frame_id=frame_id),
            self._get_index(p_info=PointInfo.B, sensor_name=sensor_name, frame_id=frame_id),
        ]
        data = self._decode_point_cloud_data(sensor_name=sensor_name, frame_id=frame_id)
        return data[:, rgb_index]

    def _decode_point_cloud_intensity(self, sensor_name: SensorName, frame_id: FrameId) -> Optional[np.ndarray]:
        intensity_index = [
            self._get_index(p_info=PointInfo.I, sensor_name=sensor_name, frame_id=frame_id),
        ]
        data = self._decode_point_cloud_data(sensor_name=sensor_name, frame_id=frame_id)
        return data[:, intensity_index]

    def _decode_point_cloud_timestamp(self, sensor_name: SensorName, frame_id: FrameId) -> Optional[np.ndarray]:
        ts_index = [
            self._get_index(p_info=PointInfo.TS, sensor_name=sensor_name, frame_id=frame_id),
        ]
        data = self._decode_point_cloud_data(sensor_name=sensor_name, frame_id=frame_id)
        return data[:, ts_index]

    def _decode_point_cloud_ring_index(self, sensor_name: SensorName, frame_id: FrameId) -> Optional[np.ndarray]:
        ring_index = [
            self._get_index(p_info=PointInfo.RING, sensor_name=sensor_name, frame_id=frame_id),
        ]
        data = self._decode_point_cloud_data(sensor_name=sensor_name, frame_id=frame_id)
        return data[:, ring_index]

    def _decode_point_cloud_ray_type(self, sensor_name: SensorName, frame_id: FrameId) -> Optional[np.ndarray]:
        return None


class DGPPointCachePointsDecoder:
    def __init__(self, sha: str, size: float, cache_folder: AnyPath, pose: Transformation, parent_pose: Transformation):
        self._size = size
        self._cache_folder = cache_folder
        self._sha = sha
        self._pose = pose
        self._parent_pose = parent_pose
        self._file_path = cache_folder / (sha + ".npz")

    @lru_cache(maxsize=1)
    def get_point_data(self) -> np.ndarray:
        with self._file_path.open("rb") as f:
            cache_points = np.load(f)["data"]
        return cache_points

    def get_points_xyz(self) -> Optional[np.ndarray]:
        cache_points = self.get_point_data()
        point_data = np.column_stack([cache_points["X"], cache_points["Y"], cache_points["Z"]]) * self._size

        points = np.column_stack([point_data, np.ones(point_data.shape[0])])
        return (self._parent_pose @ (self._pose @ points.T)).T[:, :3]

    def get_points_normals(self) -> Optional[np.ndarray]:
        cache_points = self.get_point_data()
        normals = np.column_stack([cache_points["NX"], cache_points["NY"], cache_points["NZ"]]) * self._size
        return (self._parent_pose.rotation @ (self._pose.rotation @ normals.T)).T


def _pose_dto_to_transformation(dto: PoseDTO, transformation_type: Type[TransformType]) -> TransformType:
    transform = transformation_type(
        quaternion=Quaternion(dto.rotation.qw, dto.rotation.qx, dto.rotation.qy, dto.rotation.qz),
        translation=np.array([dto.translation.x, dto.translation.y, dto.translation.z]),
    )
    return transformation_type.from_transformation_matrix(DGP_TO_INTERNAL_CS @ transform.transformation_matrix)<|MERGE_RESOLUTION|>--- conflicted
+++ resolved
@@ -51,12 +51,9 @@
     SurfaceNormals2D,
     SurfaceNormals3D,
 )
-<<<<<<< HEAD
 from paralleldomain.model.annotation.material_properties_3d import MaterialProperties3D
-=======
 from paralleldomain.model.image import Image
 from paralleldomain.model.point_cloud import PointCloud
->>>>>>> 3daf987d
 from paralleldomain.model.sensor import CameraModel, SensorExtrinsic, SensorIntrinsic, SensorPose
 from paralleldomain.model.type_aliases import AnnotationIdentifier, FrameId, SceneName, SensorName
 from paralleldomain.utilities.any_path import AnyPath
@@ -228,7 +225,6 @@
         elif issubclass(annotation_type, PointCaches):
             caches = self._decode_point_caches(scene_name=self.scene_name, annotation_identifier=identifier)
             return PointCaches(caches=caches)
-<<<<<<< HEAD
         elif issubclass(annotation_type, MaterialProperties3D):
             material_ids, roughness, metallic, specular, emissive, opacity, flags = self._decode_material_properties_3d(
                 scene_name=self.scene_name, annotation_identifier=identifier
@@ -242,7 +238,6 @@
                 opacity=opacity,
                 flags=flags,
             )
-=======
         elif issubclass(annotation_type, Albedo2D):
             color = self._decode_albedo_2d(scene_name=self.scene_name, annotation_identifier=identifier)
             return Albedo2D(color=color)
@@ -251,7 +246,6 @@
                 scene_name=self.scene_name, annotation_identifier=identifier
             )
             return MaterialProperties2D(roughness=roughness)
->>>>>>> 3daf987d
         else:
             raise NotImplementedError(f"{annotation_type} is not implemented yet in this decoder!")
 
@@ -433,7 +427,6 @@
 
         return decoded_norms
 
-<<<<<<< HEAD
     def _decode_material_properties_3d(
         self, scene_name: str, annotation_identifier: str
     ) -> (np.ndarray, Dict[str, np.ndarray]):
@@ -454,8 +447,8 @@
         flags = material_data[:, 5].reshape(-1, 1)
 
         return material_ids, roughness, metallic, specular, emissive, opacity, flags
-=======
-    def _decode_file_path(self, sensor_name: SensorName, frame_id: FrameId, data_type: Type[F]) -> Optional[AnyPath]:
+
+      def _decode_file_path(self, sensor_name: SensorName, frame_id: FrameId, data_type: Type[F]) -> Optional[AnyPath]:
         annotation_identifiers = self.get_available_annotation_types(sensor_name=sensor_name, frame_id=frame_id)
         if data_type in annotation_identifiers:
             annotation_identifier = annotation_identifiers[data_type]
@@ -468,7 +461,6 @@
             return self._dataset_path / self.scene_name / datum.point_cloud.filename
 
         return None
->>>>>>> 3daf987d
 
 
 class DGPCameraSensorFrameDecoder(DGPSensorFrameDecoder, CameraSensorFrameDecoder[datetime]):
