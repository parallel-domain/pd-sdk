--- conflicted
+++ resolved
@@ -30,11 +30,8 @@
     SensorFrameDecoder,
 )
 from paralleldomain.model.annotation import (
-<<<<<<< HEAD
     Albedo2D,
     Annotation,
-=======
->>>>>>> af4ea99a
     AnnotationType,
     BoundingBox2D,
     BoundingBox3D,
@@ -227,7 +224,6 @@
         elif issubclass(annotation_type, PointCaches):
             caches = self._decode_point_caches(scene_name=self.scene_name, annotation_identifier=identifier)
             return PointCaches(caches=caches)
-<<<<<<< HEAD
         elif issubclass(annotation_type, Albedo2D):
             color = self._decode_albedo_2d(scene_name=self.scene_name, annotation_identifier=identifier)
             return Albedo2D(color=color)
@@ -236,8 +232,6 @@
                 scene_name=self.scene_name, annotation_identifier=identifier
             )
             return MaterialProperties2D(roughness=roughness)
-=======
->>>>>>> af4ea99a
         else:
             raise NotImplementedError(f"{annotation_type} is not implemented yet in this decoder!")
 
