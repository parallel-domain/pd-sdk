import concurrent
import hashlib
import logging
import random
import time
import uuid
from collections import defaultdict
from concurrent.futures import Future
from datetime import datetime
from typing import Dict, Iterator, List, Optional, Set, Tuple, Union

import numpy as np
from google.protobuf import timestamp_pb2

from paralleldomain import Scene
from paralleldomain.common.dgp.v1 import (
    annotations_pb2,
    geometry_pb2,
    identifiers_pb2,
    image_pb2,
    point_cloud_pb2,
    sample_pb2,
    scene_pb2,
)
from paralleldomain.common.dgp.v1.constants import ANNOTATION_TYPE_MAP_INV, DirectoryName, PointFormat
from paralleldomain.common.dgp.v1.utils import datetime_to_timestamp
from paralleldomain.decoding.dgp.decoder import DGPDatasetDecoder
from paralleldomain.encoding.dgp.v1.transformer import (
    BoundingBox2DTransformer,
    BoundingBox3DTransformer,
    InstanceSegmentation2DTransformer,
    InstanceSegmentation3DTransformer,
    KeyLine2DTransformer,
    KeyPoint2DTransformer,
    Polygon2DTransformer,
    SemanticSegmentation2DTransformer,
    SemanticSegmentation3DTransformer,
)
from paralleldomain.encoding.dgp.v1.utils import _attribute_key_dump, _attribute_value_dump, class_map_to_ontology_proto
from paralleldomain.encoding.encoder import ENCODING_THREAD_POOL, SceneEncoder
from paralleldomain.model.annotation import (
    Annotation,
    AnnotationType,
    AnnotationTypes,
    BoundingBox2D,
    BoundingBox3D,
    Point2D,
    Polygon2D,
    Polyline2D,
)
from paralleldomain.model.dataset import Dataset
from paralleldomain.model.sensor import CameraModel, CameraSensorFrame, LidarSensorFrame, SensorFrame
from paralleldomain.utilities import fsio
from paralleldomain.utilities.any_path import AnyPath
from paralleldomain.utilities.mask import encode_2int16_as_rgba8

logger = logging.getLogger(__name__)


class DGPSceneEncoder(SceneEncoder):
    _fisheye_camera_model_map: Dict[str, int] = defaultdict(
        lambda: 2,
        {
            CameraModel.OPENCV_PINHOLE: 0,
            CameraModel.OPENCV_FISHEYE: 1,
        },
    )

    def __init__(
        self,
        dataset: Dataset,
        scene_name: str,
        output_path: AnyPath,
        camera_names: Optional[List[str]] = None,
        lidar_names: Optional[List[str]] = None,
        frame_ids: Optional[List[str]] = None,
        annotation_types: Optional[List[AnnotationType]] = None,
    ):
        super().__init__(
            dataset=dataset,
            scene_name=scene_name,
            output_path=output_path,
            camera_names=camera_names,
            lidar_names=lidar_names,
            frame_ids=frame_ids,
            annotation_types=annotation_types,
        )

        self._scene: Scene = self._unordered_scene
        self._reference_timestamp: datetime = self._scene.get_frame(self._scene.frame_ids[0]).date_time
        self._sim_offset: float = 0.01 * 5  # sim timestep * offset count ; unit: seconds

    def _offset_timestamp(self, compare_datetime: datetime) -> float:
        diff = compare_datetime - self._reference_timestamp
        return diff.total_seconds()

    def _process_rgb(self, sensor_frame: CameraSensorFrame[datetime], fs_copy: bool = False) -> Future:
        output_path = (
            self._output_path
            / DirectoryName.RGB
            / sensor_frame.sensor_name
            / f"{round((self._offset_timestamp(compare_datetime=sensor_frame.date_time) + self._sim_offset) * 100):018d}.png"  # noqa: E501
        )

        if fs_copy and isinstance(self._dataset._decoder, DGPDatasetDecoder):
            input_path = (
                self._dataset._decoder._dataset_path
                / self._scene.name
                / DirectoryName.RGB
                / sensor_frame.sensor_name
                / f"{round((self._offset_timestamp(compare_datetime=sensor_frame.date_time) + self._sim_offset) * 100):018d}.png"  # noqa: E501
            )
            return self._run_async(func=fsio.copy_file, source=input_path, target=output_path)
        else:
            return self._encode_rgb(sensor_frame=sensor_frame, output_path=output_path)

    def _encode_rgb(self, sensor_frame: CameraSensorFrame[datetime], output_path: AnyPath) -> Future:
        return self._run_async(func=fsio.write_png, obj=sensor_frame.image.rgba, path=output_path)

    def _process_point_cloud(self, sensor_frame: LidarSensorFrame[datetime], fs_copy: bool = False) -> Future:
        output_path = (
            self._output_path
            / DirectoryName.POINT_CLOUD
            / sensor_frame.sensor_name
            / f"{round((self._offset_timestamp(compare_datetime=sensor_frame.date_time) + self._sim_offset) * 100):018d}.npz"  # noqa: E501
        )

        if fs_copy and isinstance(self._dataset._decoder, DGPDatasetDecoder):
            input_path = (
                self._dataset._decoder._dataset_path
                / self._scene.name
                / DirectoryName.POINT_CLOUD
                / sensor_frame.sensor_name
                / f"{round((self._offset_timestamp(compare_datetime=sensor_frame.date_time) + self._sim_offset) * 100):018d}.npz"  # noqa: E501
            )
            return self._run_async(func=fsio.copy_file, source=input_path, target=output_path)
        else:
            return self._encode_point_cloud(sensor_frame=sensor_frame, output_path=output_path)

    def _encode_point_cloud(self, sensor_frame: LidarSensorFrame[datetime], output_path: AnyPath) -> Future:
        pc = sensor_frame.point_cloud
        pc_dtypes = [
            ("X", "<f4"),
            ("Y", "<f4"),
            ("Z", "<f4"),
            ("INTENSITY", "<f4"),
            ("R", "<f4"),
            ("G", "<f4"),
            ("B", "<f4"),
            ("RING_ID", "<u4"),
            ("TIMESTAMP", "<u8"),
        ]

        row_count = pc.length
        pc_data = np.empty(row_count, dtype=pc_dtypes)

        pc_data["X"] = pc.xyz[:, 0]
        pc_data["Y"] = pc.xyz[:, 1]
        pc_data["Z"] = pc.xyz[:, 2]
        pc_data["INTENSITY"] = pc.intensity[:, 0]
        pc_data["R"] = pc.rgb[:, 0]
        pc_data["G"] = pc.rgb[:, 1]
        pc_data["B"] = pc.rgb[:, 2]
        pc_data["RING_ID"] = pc.ring[:, 0]
        pc_data["TIMESTAMP"] = pc.ts[:, 0]

        return self._run_async(func=fsio.write_npz, obj={"data": pc_data}, path=output_path)

    def _process_depth(self, sensor_frame: SensorFrame[datetime], fs_copy: bool = False) -> Future:
        output_path = (
            self._output_path
            / DirectoryName.DEPTH
            / sensor_frame.sensor_name
            / f"{round((self._offset_timestamp(compare_datetime=sensor_frame.date_time) + self._sim_offset) * 100):018d}.npz"  # noqa: E501
        )

        if fs_copy and isinstance(self._dataset._decoder, DGPDatasetDecoder):
            input_path = (
                self._dataset._decoder._dataset_path
                / self._scene.name
                / DirectoryName.DEPTH
                / sensor_frame.sensor_name
                / f"{round((self._offset_timestamp(compare_datetime=sensor_frame.date_time) + self._sim_offset) * 100):018d}.npz"  # noqa: E501
            )

            return self._run_async(func=fsio.copy_file, source=input_path, target=output_path)
        else:
            return self._encode_depth(sensor_frame=sensor_frame, output_path=output_path)

    def _encode_depth(self, sensor_frame: SensorFrame[datetime], output_path: AnyPath) -> Union[Future, None]:
        try:
            depth = sensor_frame.get_annotations(AnnotationTypes.Depth)
            return self._run_async(func=fsio.write_npz, obj=dict(data=depth.depth[..., 0]), path=output_path)
        except ValueError:  # Some renderings can exclude LiDAR from having Depth annotations
            return None

    def _encode_bounding_box_2d(self, box: BoundingBox2D) -> annotations_pb2.BoundingBox2DAnnotation:
        try:
            is_crowd = box.attributes["iscrowd"]
        except KeyError:
            is_crowd = False
        box_proto = annotations_pb2.BoundingBox2DAnnotation(
            class_id=box.class_id,
            instance_id=box.instance_id,
            area=box.area,
            iscrowd=is_crowd,
            attributes={
                _attribute_key_dump(k): _attribute_value_dump(v) for k, v in box.attributes.items() if k != "iscrowd"
            },
            box=annotations_pb2.BoundingBox2D(x=box.x, y=box.y, w=box.width, h=box.height),
        )

        return box_proto

    def _encode_bounding_boxes_2d(self, sensor_frame: CameraSensorFrame[datetime]) -> Future:
        boxes2d = sensor_frame.get_annotations(AnnotationTypes.BoundingBoxes2D)
        box2d_dto = BoundingBox2DTransformer.transform(objects=[self._encode_bounding_box_2d(b) for b in boxes2d.boxes])
        boxes2d_dto = annotations_pb2.BoundingBox2DAnnotations(annotations=box2d_dto)

        output_path = (
            self._output_path
            / DirectoryName.BOUNDING_BOX_2D
            / sensor_frame.sensor_name
            / f"{round((self._offset_timestamp(compare_datetime=sensor_frame.date_time)+self._sim_offset)*100):018d}.json"  # noqa: E501
        )
        return self._run_async(func=fsio.write_json_message, obj=boxes2d_dto, path=output_path, append_sha1=True)

    def _encode_bounding_box_3d(self, box: BoundingBox3D) -> annotations_pb2.BoundingBox3DAnnotation:
        try:
            occlusion = box.attributes["occlusion"]
        except KeyError:
            occlusion = 0

        try:
            truncation = box.attributes["truncation"]
        except KeyError:
            truncation = 0

        box_proto = annotations_pb2.BoundingBox3DAnnotation(
            class_id=box.class_id,
            instance_id=box.instance_id,
            num_points=box.num_points,
            attributes={
                _attribute_key_dump(k): _attribute_value_dump(v)
                for k, v in box.attributes.items()
                if k not in ("occlusion", "truncation")
            },
            box=annotations_pb2.BoundingBox3D(
                width=box.width,
                length=box.length,
                height=box.height,
                occlusion=occlusion,
                truncation=truncation,
                pose=geometry_pb2.Pose(
                    translation=geometry_pb2.Vector3(
                        x=box.pose.translation[0], y=box.pose.translation[1], z=box.pose.translation[2]
                    ),
                    rotation=geometry_pb2.Quaternion(
                        qw=box.pose.quaternion.w,
                        qx=box.pose.quaternion.x,
                        qy=box.pose.quaternion.y,
                        qz=box.pose.quaternion.z,
                    ),
                ),
            ),
        )

        return box_proto

    def _encode_bounding_boxes_3d(self, sensor_frame: SensorFrame[datetime]) -> Future:
        boxes3d = sensor_frame.get_annotations(AnnotationTypes.BoundingBoxes3D)
        box3d_dto = BoundingBox3DTransformer.transform(objects=[self._encode_bounding_box_3d(b) for b in boxes3d.boxes])
        boxes3d_dto = annotations_pb2.BoundingBox3DAnnotations(annotations=box3d_dto)

        output_path = (
            self._output_path
            / DirectoryName.BOUNDING_BOX_3D
            / sensor_frame.sensor_name
            / f"{round((self._offset_timestamp(compare_datetime=sensor_frame.date_time)+self._sim_offset)*100):018d}.json"  # noqa: E501
        )
        return self._run_async(func=fsio.write_json_message, obj=boxes3d_dto, path=output_path, append_sha1=True)

    def _process_semantic_segmentation_2d(
        self, sensor_frame: CameraSensorFrame[datetime], fs_copy: bool = False
    ) -> Future:
        output_path = (
            self._output_path
            / DirectoryName.SEMANTIC_SEGMENTATION_2D
            / sensor_frame.sensor_name
            / f"{round((self._offset_timestamp(compare_datetime=sensor_frame.date_time) + self._sim_offset) * 100):018d}.png"  # noqa: E501
        )

        if fs_copy and isinstance(self._dataset._decoder, DGPDatasetDecoder):
            input_path = (
                self._dataset._decoder._dataset_path
                / self._scene.name
                / DirectoryName.SEMANTIC_SEGMENTATION_2D
                / sensor_frame.sensor_name
                / f"{round((self._offset_timestamp(compare_datetime=sensor_frame.date_time) + self._sim_offset) * 100):018d}.png"  # noqa: E501
            )
            return self._run_async(func=fsio.copy_file, source=input_path, target=output_path)
        else:
            return self._encode_semantic_segmentation_2d(sensor_frame=sensor_frame, output_path=output_path)

    def _encode_semantic_segmentation_2d(
        self, sensor_frame: CameraSensorFrame[datetime], output_path: AnyPath
    ) -> Future:
        semseg2d = sensor_frame.get_annotations(AnnotationTypes.SemanticSegmentation2D)
        mask_out = SemanticSegmentation2DTransformer.transform(mask=semseg2d.class_ids)

        return self._run_async(func=fsio.write_png, obj=mask_out, path=output_path)

    def _process_instance_segmentation_2d(
        self, sensor_frame: CameraSensorFrame[datetime], fs_copy: bool = False
    ) -> Future:
        output_path = (
            self._output_path
            / DirectoryName.INSTANCE_SEGMENTATION_2D
            / sensor_frame.sensor_name
            / f"{round((self._offset_timestamp(compare_datetime=sensor_frame.date_time) + self._sim_offset) * 100):018d}.png"  # noqa: E501
        )

        if fs_copy and isinstance(self._dataset._decoder, DGPDatasetDecoder):
            input_path = (
                self._dataset._decoder._dataset_path
                / self._scene.name
                / DirectoryName.INSTANCE_SEGMENTATION_2D
                / sensor_frame.sensor_name
                / f"{round((self._offset_timestamp(compare_datetime=sensor_frame.date_time) + self._sim_offset) * 100):018d}.png"  # noqa: E501
            )
            return self._run_async(func=fsio.copy_file, source=input_path, target=output_path)
        else:
            return self._encode_instance_segmentation_2d(sensor_frame=sensor_frame, output_path=output_path)

    def _encode_instance_segmentation_2d(
        self, sensor_frame: CameraSensorFrame[datetime], output_path: AnyPath
    ) -> Future:
        instance2d = sensor_frame.get_annotations(AnnotationTypes.InstanceSegmentation2D)
        mask_out = InstanceSegmentation2DTransformer.transform(mask=instance2d.instance_ids)

        return self._run_async(func=fsio.write_png, obj=mask_out, path=output_path)

    def _process_motion_vectors_2d(self, sensor_frame: CameraSensorFrame[datetime], fs_copy: bool = False) -> Future:
        output_path = (
            self._output_path
            / DirectoryName.MOTION_VECTORS_2D
            / sensor_frame.sensor_name
            / f"{round((self._offset_timestamp(compare_datetime=sensor_frame.date_time) + self._sim_offset) * 100):018d}.png"  # noqa: E501
        )

        if fs_copy and isinstance(self._dataset._decoder, DGPDatasetDecoder):
            input_path = (
                self._dataset._decoder._dataset_path
                / self._scene.name
                / DirectoryName.MOTION_VECTORS_2D
                / sensor_frame.sensor_name
                / f"{round((self._offset_timestamp(compare_datetime=sensor_frame.date_time) + self._sim_offset) * 100):018d}.png"  # noqa: E501
            )
            return self._run_async(func=fsio.copy_file, source=input_path, target=output_path)
        else:
            return self._encode_motion_vectors_2d(sensor_frame=sensor_frame, output_path=output_path)

    def _encode_motion_vectors_2d(self, sensor_frame: CameraSensorFrame[datetime], output_path: AnyPath) -> Future:
        optical_flow = sensor_frame.get_annotations(AnnotationTypes.OpticalFlow)

        return self._run_async(func=fsio.write_png, obj=encode_2int16_as_rgba8(optical_flow.vectors), path=output_path)

    def _process_semantic_segmentation_3d(
        self, sensor_frame: LidarSensorFrame[datetime], fs_copy: bool = False
    ) -> Future:
        output_path = (
            self._output_path
            / DirectoryName.SEMANTIC_SEGMENTATION_3D
            / sensor_frame.sensor_name
            / f"{round((self._offset_timestamp(compare_datetime=sensor_frame.date_time) + self._sim_offset) * 100):018d}.npz"  # noqa: E501
        )

        if fs_copy and isinstance(self._dataset._decoder, DGPDatasetDecoder):
            input_path = (
                self._dataset._decoder._dataset_path
                / self._scene.name
                / DirectoryName.SEMANTIC_SEGMENTATION_3D
                / sensor_frame.sensor_name
                / f"{round((self._offset_timestamp(compare_datetime=sensor_frame.date_time) + self._sim_offset) * 100):018d}.npz"  # noqa: E501
            )
            return self._run_async(func=fsio.copy_file, source=input_path, target=output_path)
        else:
            return self._encode_semantic_segmentation_3d(sensor_frame=sensor_frame, output_path=output_path)

    def _encode_semantic_segmentation_3d(
        self, sensor_frame: LidarSensorFrame[datetime], output_path: AnyPath
    ) -> Future:
        semseg3d = sensor_frame.get_annotations(AnnotationTypes.SemanticSegmentation3D)
        mask_out = SemanticSegmentation3DTransformer.transform(mask=semseg3d.class_ids)

        return self._run_async(func=fsio.write_npz, obj=dict(segmentation=mask_out), path=output_path)

    def _process_instance_segmentation_3d(
        self, sensor_frame: LidarSensorFrame[datetime], fs_copy: bool = False
    ) -> Future:
        output_path = (
            self._output_path
            / DirectoryName.INSTANCE_SEGMENTATION_3D
            / sensor_frame.sensor_name
            / f"{round((self._offset_timestamp(compare_datetime=sensor_frame.date_time) + self._sim_offset) * 100):018d}.npz"  # noqa: E501
        )

        if fs_copy and isinstance(self._dataset._decoder, DGPDatasetDecoder):
            input_path = (
                self._dataset._decoder._dataset_path
                / self._scene.name
                / DirectoryName.INSTANCE_SEGMENTATION_3D
                / sensor_frame.sensor_name
                / f"{round((self._offset_timestamp(compare_datetime=sensor_frame.date_time) + self._sim_offset) * 100):018d}.npz"  # noqa: E501
            )
            return self._run_async(func=fsio.copy_file, source=input_path, target=output_path)
        else:
            return self._encode_instance_segmentation_3d(sensor_frame=sensor_frame, output_path=output_path)

    def _encode_instance_segmentation_3d(
        self, sensor_frame: LidarSensorFrame[datetime], output_path: AnyPath
    ) -> Future:
        instance3d = sensor_frame.get_annotations(AnnotationTypes.InstanceSegmentation3D)
        mask_out = InstanceSegmentation3DTransformer.transform(mask=instance3d.instance_ids)

        return self._run_async(func=fsio.write_npz, obj=dict(instance=mask_out), path=output_path)

    def _encode_key_point_2d(self, point: Point2D) -> annotations_pb2.KeyPoint2DAnnotation:
        keypoint_proto = annotations_pb2.KeyPoint2DAnnotation(
            class_id=point.class_id,
<<<<<<< HEAD
            attributes={_attribute_key_dump(k): _attribute_value_dump(v) for k, v in point.attributes.items()},
            point=annotations_pb2.KeyPoint2D(x=point.x, y=point.y),
=======
            attributes={
                _attribute_key_dump(k): _attribute_value_dump(v) for k, v in point.attributes.items() if k != "key"
            },
            point=annotations_pb2.KeyPoint2D(x=point.x, y=point.y),
            key=point.attributes["key"] if "key" in point.attributes else "",
>>>>>>> 1c72527f
        )

        return keypoint_proto

    def _encode_key_points_2d(self, sensor_frame: CameraSensorFrame[datetime]) -> Future:
        points2d = sensor_frame.get_annotations(AnnotationTypes.Points2D)
        keypoint2d_dto = KeyPoint2DTransformer.transform(
            objects=[self._encode_key_point_2d(p) for p in points2d.points]
        )
        keypoints2d_dto = annotations_pb2.KeyPoint2DAnnotations(annotations=keypoint2d_dto)

        output_path = (
            self._output_path
            / DirectoryName.KEY_POINT_2D
            / sensor_frame.sensor_name
            / f"{round((self._offset_timestamp(compare_datetime=sensor_frame.date_time)+self._sim_offset)*100):018d}.json"  # noqa: E501
        )
        return self._run_async(func=fsio.write_json_message, obj=keypoints2d_dto, path=output_path, append_sha1=True)

    def _encode_key_line_2d(self, line: Polyline2D) -> annotations_pb2.KeyLine2DAnnotation:
        keyline_proto = annotations_pb2.KeyLine2DAnnotation(
            class_id=line.class_id,
            attributes={
                _attribute_key_dump(k): _attribute_value_dump(v) for k, v in line.attributes.items() if k != "key"
            },
            vertices=[annotations_pb2.KeyPoint2D(x=int(ll.start.x), y=int(ll.start.y)) for ll in line.lines]
            + [annotations_pb2.KeyPoint2D(x=int(line.lines[-1].end.x), y=int(line.lines[-1].end.y))],
            key=line.attributes["key"] if "key" in line.attributes else "",
        )

        return keyline_proto

    def _encode_key_lines_2d(self, sensor_frame: CameraSensorFrame[datetime]) -> Future:
        polylines2d = sensor_frame.get_annotations(AnnotationTypes.Polylines2D)
        keyline2d_dto = KeyLine2DTransformer.transform(
            objects=[self._encode_key_line_2d(p) for p in polylines2d.polylines]
        )
        keylines2d_dto = annotations_pb2.KeyLine2DAnnotations(annotations=keyline2d_dto)

        output_path = (
            self._output_path
            / DirectoryName.KEY_LINE_2D
            / sensor_frame.sensor_name
            / f"{round((self._offset_timestamp(compare_datetime=sensor_frame.date_time)+self._sim_offset)*100):018d}.json"  # noqa: E501
        )
        return self._run_async(func=fsio.write_json_message, obj=keylines2d_dto, path=output_path, append_sha1=True)

    def _encode_polygon_2d(self, polygon: Polygon2D) -> annotations_pb2.Polygon2DAnnotation:
        polygon_proto = annotations_pb2.Polygon2DAnnotation(
            class_id=polygon.class_id,
            attributes={_attribute_key_dump(k): _attribute_value_dump(v) for k, v in polygon.attributes.items()},
            vertices=[annotations_pb2.KeyPoint2D(x=ll.start.x, y=ll.start.y) for ll in polygon.lines]
            + [annotations_pb2.KeyPoint2D(x=polygon.lines[-1].end.x, y=polygon.lines[-1].end.y)],
        )

        return polygon_proto

    def _encode_polygons_2d(self, sensor_frame: CameraSensorFrame[datetime]) -> Future:
        polygons2d = sensor_frame.get_annotations(AnnotationTypes.Polygons2D)
        polygon2d_dto = Polygon2DTransformer.transform(
            objects=[self._encode_polygon_2d(p) for p in polygons2d.polygons]
        )
        polygons2d_dto = annotations_pb2.Polygon2DAnnotations(annotations=polygon2d_dto)

        output_path = (
            self._output_path
            / DirectoryName.POLYGON_2D
            / sensor_frame.sensor_name
            / f"{round((self._offset_timestamp(compare_datetime=sensor_frame.date_time)+self._sim_offset)*100):018d}.json"  # noqa: E501
        )
        return self._run_async(func=fsio.write_json_message, obj=polygons2d_dto, path=output_path, append_sha1=True)

    def _process_surface_normals_2d(self, sensor_frame: SensorFrame[datetime], fs_copy: bool = False) -> Future:
        output_path = (
            self._output_path
            / DirectoryName.SURFACE_NORMALS_2D
            / sensor_frame.sensor_name
            / f"{round((self._offset_timestamp(compare_datetime=sensor_frame.date_time) + self._sim_offset) * 100):018d}.png"  # noqa: E501
        )

        if fs_copy and isinstance(self._dataset._decoder, DGPDatasetDecoder):
            input_path = (
                self._dataset._decoder._dataset_path
                / self._scene.name
                / DirectoryName.SURFACE_NORMALS_2D
                / sensor_frame.sensor_name
                / f"{round((self._offset_timestamp(compare_datetime=sensor_frame.date_time) + self._sim_offset) * 100):018d}.png"  # noqa: E501
            )

            return self._run_async(func=fsio.copy_file, source=input_path, target=output_path)
        else:
            return self._encode_surface_normals_2d(sensor_frame=sensor_frame, output_path=output_path)

    def _encode_surface_normals_2d(
        self, sensor_frame: SensorFrame[datetime], output_path: AnyPath
    ) -> Union[Future, None]:
        surface_normals = sensor_frame.get_annotations(AnnotationTypes.SurfaceNormals2D)
        encoded_normals = ((surface_normals.normals * 0.5 + 0.5) * 255).astype(np.uint8)
        return self._run_async(func=fsio.write_png, obj=encoded_normals, path=output_path)

    def _process_surface_normals_3d(self, sensor_frame: SensorFrame[datetime], fs_copy: bool = False) -> Future:
        output_path = (
            self._output_path
            / DirectoryName.SURFACE_NORMALS_3D
            / sensor_frame.sensor_name
            / f"{round((self._offset_timestamp(compare_datetime=sensor_frame.date_time) + self._sim_offset) * 100):018d}.npz"  # noqa: E501
        )

        if fs_copy and isinstance(self._dataset._decoder, DGPDatasetDecoder):
            input_path = (
                self._dataset._decoder._dataset_path
                / self._scene.name
                / DirectoryName.SURFACE_NORMALS_3D
                / sensor_frame.sensor_name
                / f"{round((self._offset_timestamp(compare_datetime=sensor_frame.date_time) + self._sim_offset) * 100):018d}.npz"  # noqa: E501
            )

            return self._run_async(func=fsio.copy_file, source=input_path, target=output_path)
        else:
            return self._encode_surface_normals_3d(sensor_frame=sensor_frame, output_path=output_path)

    def _process_motion_vectors_3d(self, sensor_frame: LidarSensorFrame[datetime], fs_copy: bool = False) -> Future:
        output_path = (
            self._output_path
            / DirectoryName.MOTION_VECTORS_3D
            / sensor_frame.sensor_name
            / f"{round((self._offset_timestamp(compare_datetime=sensor_frame.date_time) + self._sim_offset) * 100):018d}.npz"  # noqa: E501
        )

        if fs_copy and isinstance(self._dataset._decoder, DGPDatasetDecoder):
            input_path = (
                self._dataset._decoder._dataset_path
                / self._scene.name
                / DirectoryName.MOTION_VECTORS_3D
                / sensor_frame.sensor_name
                / f"{round((self._offset_timestamp(compare_datetime=sensor_frame.date_time) + self._sim_offset) * 100):018d}.npz"  # noqa: E501
            )
            return self._run_async(func=fsio.copy_file, source=input_path, target=output_path)
        else:
            return self._encode_motion_vectors_3d(sensor_frame=sensor_frame, output_path=output_path)

    def _encode_motion_vectors_3d(self, sensor_frame: LidarSensorFrame[datetime], output_path: AnyPath) -> Future:
        scene_flow = sensor_frame.get_annotations(AnnotationTypes.SceneFlow)

        return self._run_async(func=fsio.write_npz, obj=dict(motion_vectors=scene_flow.vectors), path=output_path)

    def _encode_surface_normals_3d(
        self, sensor_frame: SensorFrame[datetime], output_path: AnyPath
    ) -> Union[Future, None]:
        surface_normals = sensor_frame.get_annotations(AnnotationTypes.SurfaceNormals3D)
        return self._run_async(func=fsio.write_npz, obj=dict(surface_normals=surface_normals.normals), path=output_path)

    def _process_encode_camera_results(
        self,
        camera_name: str,
        camera_encoding_futures: Set[Future],
        # camera_encoding_results: Iterator[Tuple[str, Dict[str, Dict[str, Future]]]],
    ) -> Tuple[str, Dict[str, sample_pb2.Datum]]:
        scene_data_dtos = []

        camera = self._scene.get_sensor(camera_name)
        for res in concurrent.futures.as_completed(camera_encoding_futures):
            frame_id, result_dict = res.result()
            camera_frame = camera.get_frame(frame_id)
            sensor_data = result_dict["sensor_data"]
            annotations = result_dict["annotations"]
            metadata = result_dict["metadata"]

            scene_datum_dto = image_pb2.Image(
                filename=self._relative_path(sensor_data[DirectoryName.RGB].result()).as_posix(),
                height=camera_frame.image.height,
                width=camera_frame.image.width,
                channels=4,
                annotations={
                    int(k): self._relative_path(v.result()).as_posix() for k, v in annotations.items() if v is not None
                },
                pose=geometry_pb2.Pose(
                    translation=geometry_pb2.Vector3(
                        x=camera_frame.pose.translation[0],
                        y=camera_frame.pose.translation[1],
                        z=camera_frame.pose.translation[2],
                    ),
                    rotation=geometry_pb2.Quaternion(
                        qw=camera_frame.pose.quaternion.w,
                        qx=camera_frame.pose.quaternion.x,
                        qy=camera_frame.pose.quaternion.y,
                        qz=camera_frame.pose.quaternion.z,
                    ),
                ),
                metadata={str(k): v for k, v in metadata.items()},
            )
            # noinspection PyTypeChecker
            scene_data_dtos.append(
                sample_pb2.Datum(
                    id=identifiers_pb2.DatumId(
                        log="",
                        name=camera_frame.sensor_name,
                        timestamp=datetime_to_timestamp(dt=camera_frame.date_time),
                        index=int(camera_frame.frame_id),
                    ),
                    key="",
                    datum=sample_pb2.DatumValue(image=scene_datum_dto),
                    next_key="",
                    prev_key="",
                )
            )

        scene_data_count = len(scene_data_dtos)
        # noinspection InsecureHash
        keys = [hashlib.sha256(str(uuid.uuid4()).encode()).hexdigest() for _ in range(scene_data_count)]

        for idx, scene_data_dto in enumerate(sorted(scene_data_dtos, key=lambda x: x.id.timestamp.ToDatetime())):
            prev_key = keys[idx - 1] if idx > 0 else ""
            key = keys[idx]
            next_key = keys[idx + 1] if idx < (scene_data_count - 1) else ""

            scene_data_dto.prev_key = prev_key
            scene_data_dto.key = key
            scene_data_dto.next_key = next_key

        return camera_name, {str(sd.id.index): sd for sd in scene_data_dtos}

    def _process_encode_lidar_results(
        self,
        lidar_name: str,
        lidar_encoding_futures: Set[Future],
    ) -> Tuple[str, Dict[str, sample_pb2.Datum]]:
        scene_data_dtos = []

        lidar = self._scene.get_sensor(lidar_name)
        for res in concurrent.futures.as_completed(lidar_encoding_futures):
            frame_id, result_dict = res.result()
            lidar_frame = lidar.get_frame(frame_id)
            sensor_data = result_dict["sensor_data"]
            annotations = result_dict["annotations"]
            metadata = result_dict["metadata"]

            scene_datum_dto = point_cloud_pb2.PointCloud(
                filename=self._relative_path(sensor_data[DirectoryName.POINT_CLOUD].result()).as_posix(),
                point_format=[getattr(point_cloud_pb2.PointCloud.ChannelType, pf) for pf in PointFormat.to_list()],
                annotations={
                    int(k): self._relative_path(v.result()).as_posix() for k, v in annotations.items() if v is not None
                },
                pose=geometry_pb2.Pose(
                    translation=geometry_pb2.Vector3(
                        x=lidar_frame.pose.translation[0],
                        y=lidar_frame.pose.translation[1],
                        z=lidar_frame.pose.translation[2],
                    ),
                    rotation=geometry_pb2.Quaternion(
                        qw=lidar_frame.pose.quaternion.w,
                        qx=lidar_frame.pose.quaternion.x,
                        qy=lidar_frame.pose.quaternion.y,
                        qz=lidar_frame.pose.quaternion.z,
                    ),
                ),
                point_fields=[],
                metadata={str(k): v for k, v in metadata.items()},
            )
            # noinspection PyTypeChecker
            scene_data_dtos.append(
                sample_pb2.Datum(
                    id=identifiers_pb2.DatumId(
                        log="",
                        name=lidar_frame.sensor_name,
                        timestamp=datetime_to_timestamp(dt=lidar_frame.date_time),
                        index=int(lidar_frame.frame_id),
                    ),
                    key="",
                    datum=sample_pb2.DatumValue(point_cloud=scene_datum_dto),
                    next_key="",
                    prev_key="",
                )
            )

        scene_data_count = len(scene_data_dtos)
        # noinspection InsecureHash
        keys = [hashlib.sha256(str(uuid.uuid4()).encode()).hexdigest() for _ in range(scene_data_count)]

        for idx, scene_data_dto in enumerate(sorted(scene_data_dtos, key=lambda x: x.id.timestamp.ToDatetime())):
            prev_key = keys[idx - 1] if idx > 0 else ""
            key = keys[idx]
            next_key = keys[idx + 1] if idx < (scene_data_count - 1) else ""

            scene_data_dto.prev_key = prev_key
            scene_data_dto.key = key
            scene_data_dto.next_key = next_key

        return lidar_name, {str(sd.id.index): sd for sd in scene_data_dtos}

    def _encode_camera_frame(
        self, frame_id: str, camera_frame: CameraSensorFrame[datetime], last_frame: Optional[bool] = False
    ) -> Tuple[str, Dict[str, Dict[str, Future]]]:
        return frame_id, dict(
            annotations={
                "0": self._encode_bounding_boxes_2d(sensor_frame=camera_frame)
                if AnnotationTypes.BoundingBoxes2D in camera_frame.available_annotation_types
                and AnnotationTypes.BoundingBoxes2D in self._annotation_types
                else None,
                "1": self._encode_bounding_boxes_3d(sensor_frame=camera_frame)
                if AnnotationTypes.BoundingBoxes3D in camera_frame.available_annotation_types
                and AnnotationTypes.BoundingBoxes3D in self._annotation_types
                else None,
                "2": self._process_semantic_segmentation_2d(sensor_frame=camera_frame, fs_copy=True)
                if AnnotationTypes.SemanticSegmentation2D in camera_frame.available_annotation_types
                and AnnotationTypes.SemanticSegmentation2D in self._annotation_types
                else None,
                "4": self._process_instance_segmentation_2d(sensor_frame=camera_frame, fs_copy=True)
                if AnnotationTypes.InstanceSegmentation2D in camera_frame.available_annotation_types
                and AnnotationTypes.InstanceSegmentation2D in self._annotation_types
                else None,
                "6": self._process_depth(sensor_frame=camera_frame, fs_copy=True)
                if AnnotationTypes.Depth in camera_frame.available_annotation_types
                and AnnotationTypes.Depth in self._annotation_types
                else None,
                "8": self._process_motion_vectors_2d(sensor_frame=camera_frame, fs_copy=True)
                if AnnotationTypes.OpticalFlow in camera_frame.available_annotation_types
                and AnnotationTypes.OpticalFlow in self._annotation_types
                and not last_frame
                else None,
                "10": self._encode_key_points_2d(sensor_frame=camera_frame)
                if AnnotationTypes.Points2D in camera_frame.available_annotation_types
                and AnnotationTypes.Points2D in self._annotation_types
                else None,
                "11": self._encode_key_lines_2d(sensor_frame=camera_frame)
                if AnnotationTypes.Polylines2D in camera_frame.available_annotation_types
                and AnnotationTypes.Polylines2D in self._annotation_types
                else None,
                "12": self._encode_polygons_2d(sensor_frame=camera_frame)
                if AnnotationTypes.Polygons2D in camera_frame.available_annotation_types
                and AnnotationTypes.Polygons2D in self._annotation_types
                else None,
                "13": self._process_surface_normals_2d(sensor_frame=camera_frame, fs_copy=True)
                if AnnotationTypes.SurfaceNormals2D in camera_frame.available_annotation_types
                and AnnotationTypes.SurfaceNormals2D in self._annotation_types
                else None,
            },
            sensor_data={
                "rgb": self._process_rgb(sensor_frame=camera_frame, fs_copy=True),
            },
            metadata={},
        )

    def _encode_lidar_frame(
        self, frame_id: str, lidar_frame: LidarSensorFrame[datetime], last_frame: Optional[bool] = False
    ) -> Tuple[str, Dict[str, Dict[str, Future]]]:
        return frame_id, dict(
            annotations={
                "1": self._encode_bounding_boxes_3d(sensor_frame=lidar_frame)
                if AnnotationTypes.BoundingBoxes3D in lidar_frame.available_annotation_types
                and AnnotationTypes.BoundingBoxes3D in self._annotation_types
                else None,
                "3": self._process_semantic_segmentation_3d(sensor_frame=lidar_frame, fs_copy=True)
                if AnnotationTypes.SemanticSegmentation3D in lidar_frame.available_annotation_types
                and AnnotationTypes.SemanticSegmentation3D in self._annotation_types
                else None,
                "5": self._process_instance_segmentation_3d(sensor_frame=lidar_frame, fs_copy=True)
                if AnnotationTypes.InstanceSegmentation3D in lidar_frame.available_annotation_types
                and AnnotationTypes.InstanceSegmentation3D in self._annotation_types
                else None,
                "6": self._process_depth(sensor_frame=lidar_frame, fs_copy=True)
                if AnnotationTypes.Depth in lidar_frame.available_annotation_types
                and AnnotationTypes.Depth in self._annotation_types
                else None,
                "7": self._process_surface_normals_3d(sensor_frame=lidar_frame, fs_copy=True)
                if AnnotationTypes.SurfaceNormals3D in lidar_frame.available_annotation_types
                and AnnotationTypes.SurfaceNormals3D in self._annotation_types
                else None,
                "9": self._process_motion_vectors_3d(sensor_frame=lidar_frame, fs_copy=True)
                if AnnotationTypes.SceneFlow in lidar_frame.available_annotation_types
                and AnnotationTypes.SceneFlow in self._annotation_types
                and not last_frame
                else None,
            },
            sensor_data={
                "point_cloud": self._process_point_cloud(sensor_frame=lidar_frame, fs_copy=True),
            },
            metadata={},
        )

    def _encode_camera(self, camera_name: str) -> Future:
        frame_ids = self._frame_ids

        futures = {
            ENCODING_THREAD_POOL.submit(
                lambda fid: self._encode_camera_frame(
                    frame_id=fid,
                    camera_frame=self._scene.get_frame(fid).get_camera(camera_name=camera_name),
                    last_frame=(frame_ids.index(fid) == (len(frame_ids) - 1)),
                ),
                frame_id,
            )
            for frame_id in frame_ids
        }
        return ENCODING_THREAD_POOL.submit(
            lambda: self._process_encode_camera_results(
                camera_name=camera_name,
                camera_encoding_futures=futures,
            )
        )

    def _encode_lidar(self, lidar_name: str) -> Future:
        frame_ids = self._frame_ids
        lidar_encoding_futures = {
            ENCODING_THREAD_POOL.submit(
                lambda fid: self._encode_lidar_frame(
                    frame_id=fid,
                    lidar_frame=self._scene.get_frame(fid).get_lidar(lidar_name=lidar_name),
                    last_frame=(frame_ids.index(fid) == (len(frame_ids) - 1)),
                ),
                frame_id,
            )
            for frame_id in frame_ids
        }
        return ENCODING_THREAD_POOL.submit(
            lambda: self._process_encode_lidar_results(
                lidar_name=lidar_name, lidar_encoding_futures=lidar_encoding_futures
            )
        )

    def _encode_cameras(self) -> Iterator[Tuple[str, Dict[str, sample_pb2.Datum]]]:
        return [self._encode_camera(camera_name=c).result() for c in self._camera_names]

    def _encode_lidars(self) -> Iterator[Tuple[str, Dict[str, sample_pb2.Datum]]]:
        return [self._encode_lidar(lidar_name=ln).result() for ln in self._lidar_names]

    def _encode_ontologies(self) -> Dict[str, Future]:
        ontology_dtos = {
            ANNOTATION_TYPE_MAP_INV[a_type]: class_map_to_ontology_proto(class_map=self._scene.get_class_map(a_type))
            for a_type in self._annotation_types
            if a_type is not Annotation  # equiv: not implemented, yet!
        }

        output_path = self._output_path / DirectoryName.ONTOLOGY / ".json"

        return {
            k: self._run_async(func=fsio.write_json_message, obj=v, path=output_path, append_sha1=True)
            for k, v in ontology_dtos.items()
        }

    def _encode_calibrations(self) -> Future:
        camera_frames = []
        lidar_frames = []
        frame_ids = self._frame_ids

        for sn in self._camera_names:
            camera_frames.append(self._scene.get_sensor(sn).get_frame(frame_ids[0]))
        for sn in self._lidar_names:
            lidar_frames.append(self._scene.get_sensor(sn).get_frame(frame_ids[0]))

        calib_dto = sample_pb2.SampleCalibration(names=[], extrinsics=[], intrinsics=[])

        def get_camera_calibration(
            sf: CameraSensorFrame[datetime],
        ) -> Tuple[str, geometry_pb2.Pose, geometry_pb2.CameraIntrinsics]:
            intr = sf.intrinsic
            extr = sf.extrinsic

            calib_dto_extrinsic = geometry_pb2.Pose(
                translation=geometry_pb2.Vector3(x=extr.translation[0], y=extr.translation[1], z=extr.translation[2]),
                rotation=geometry_pb2.Quaternion(
                    qw=extr.quaternion.w, qx=extr.quaternion.x, qy=extr.quaternion.y, qz=extr.quaternion.z
                ),
            )

            calib_dto_intrinsic = geometry_pb2.CameraIntrinsics(
                fx=intr.fx,
                fy=intr.fy,
                cx=intr.cx,
                cy=intr.cy,
                skew=intr.skew,
                fov=intr.fov,
                k1=intr.k1,
                k2=intr.k2,
                k3=intr.k3,
                k4=intr.k4,
                k5=intr.k5,
                k6=intr.k6,
                p1=intr.p1,
                p2=intr.p2,
                fisheye=self._fisheye_camera_model_map[intr.camera_model],
            )

            return (sf.sensor_name, calib_dto_extrinsic, calib_dto_intrinsic)

        def get_lidar_calibration(
            sf: LidarSensorFrame[datetime],
        ) -> Tuple[str, geometry_pb2.Pose, geometry_pb2.CameraIntrinsics]:
            extr = sf.extrinsic

            calib_dto_extrinsic = geometry_pb2.Pose(
                translation=geometry_pb2.Vector3(x=extr.translation[0], y=extr.translation[1], z=extr.translation[2]),
                rotation=geometry_pb2.Quaternion(
                    qw=extr.quaternion.w, qx=extr.quaternion.x, qy=extr.quaternion.y, qz=extr.quaternion.z
                ),
            )

            calib_dto_intrinsic = geometry_pb2.CameraIntrinsics(
                fx=0.0,
                fy=0.0,
                cx=0.0,
                cy=0.0,
                skew=0.0,
                fov=0.0,
                k1=0.0,
                k2=0.0,
                k3=0.0,
                k4=0.0,
                k5=0.0,
                k6=0.0,
                p1=0.0,
                p2=0.0,
                fisheye=0,
            )

            return (sf.sensor_name, calib_dto_extrinsic, calib_dto_intrinsic)

        res = list(map(get_camera_calibration, camera_frames)) + list(map(get_lidar_calibration, lidar_frames))

        for r_name, r_extrinsic, r_intrinsic in sorted(res):
            calib_dto.names.append(r_name)
            calib_dto.extrinsics.append(r_extrinsic)
            calib_dto.intrinsics.append(r_intrinsic)

        output_path = self._output_path / DirectoryName.CALIBRATION / ".json"
        return self._run_async(func=fsio.write_json_message, obj=calib_dto, path=output_path, append_sha1=True)

    def _encode_scene_json(
        self,
        scene_sensor_data: Dict[str, Dict[str, sample_pb2.Datum]],
        calibration_file: Future,
        ontologies_files: Dict[str, Future],
    ) -> AnyPath:
        scene_data = []
        scene_samples = []
        for fid in self._frame_ids:
            frame = self._scene.get_frame(fid)
            frame_data = [
                scene_sensor_data[sn][fid] for sn in sorted(scene_sensor_data.keys()) if fid in scene_sensor_data[sn]
            ]
            scene_data.extend(frame_data)
            scene_samples.append(
                sample_pb2.Sample(
                    id=identifiers_pb2.DatumId(
                        log="",
                        timestamp=datetime_to_timestamp(dt=frame.date_time),
                        name="",
                        index=int(frame.frame_id),
                    ),
                    datum_keys=[d.key for d in frame_data],
                    calibration_key=calibration_file.result().stem,
                    metadata={},
                )
            )

        scene_dto = scene_pb2.Scene(
            name=self._scene.name,
            description=self._scene.description,
            log="",
            ontologies={k: v.result().stem for k, v in ontologies_files.items()},
            metadata={
                # "PD": any_pb2.Any().Pack(
                #     metadata_pd_pb2.ParallelDomainSceneMetadata(
                #         **{k: v for k, v in self._scene.metadata["PD"].items() if not k.startswith("@")}
                #     )
                # )
            },
            samples=scene_samples,
            data=scene_data,
            creation_date=timestamp_pb2.Timestamp().GetCurrentTime(),
            statistics=None,
        )

        output_path = self._output_path / "scene.json"
        return fsio.write_json_message(obj=scene_dto, path=output_path, append_sha1=True)

    def _encode_sensors(self) -> Dict[str, Dict[str, sample_pb2.Datum]]:
        scene_camera_data = self._encode_cameras()
        scene_lidar_data = self._encode_lidars()

        scene_sensor_data = {}
        scene_sensor_data.update(dict(scene_camera_data))
        scene_sensor_data.update(dict(scene_lidar_data))

        return scene_sensor_data

    def _run_encoding(self) -> AnyPath:
        scene_sensor_data = self._encode_sensors()
        calibration_file = self._encode_calibrations()
        ontologies_files = self._encode_ontologies()
        return self._encode_scene_json(
            scene_sensor_data=scene_sensor_data, calibration_file=calibration_file, ontologies_files=ontologies_files
        )

    def _prepare_output_directories(self) -> None:
        super()._prepare_output_directories()
        if not self._output_path.is_cloud_path:  # Local FS - needs existing directories
            (self._output_path / DirectoryName.CALIBRATION).mkdir(exist_ok=True, parents=True)
            (self._output_path / DirectoryName.ONTOLOGY).mkdir(exist_ok=True, parents=True)
            for camera_name in self._camera_names:
                (self._output_path / DirectoryName.RGB / camera_name).mkdir(exist_ok=True, parents=True)
                if AnnotationTypes.BoundingBoxes2D in self._annotation_types:
                    (self._output_path / DirectoryName.BOUNDING_BOX_2D / camera_name).mkdir(exist_ok=True, parents=True)
                if AnnotationTypes.BoundingBoxes3D in self._annotation_types:
                    (self._output_path / DirectoryName.BOUNDING_BOX_3D / camera_name).mkdir(exist_ok=True, parents=True)
                if AnnotationTypes.SemanticSegmentation2D in self._annotation_types:
                    (self._output_path / DirectoryName.SEMANTIC_SEGMENTATION_2D / camera_name).mkdir(
                        exist_ok=True, parents=True
                    )
                if AnnotationTypes.InstanceSegmentation2D in self._annotation_types:
                    (self._output_path / DirectoryName.INSTANCE_SEGMENTATION_2D / camera_name).mkdir(
                        exist_ok=True, parents=True
                    )
                if AnnotationTypes.OpticalFlow in self._annotation_types:
                    (self._output_path / DirectoryName.MOTION_VECTORS_2D / camera_name).mkdir(
                        exist_ok=True, parents=True
                    )
                if AnnotationTypes.Depth in self._annotation_types:
                    (self._output_path / DirectoryName.DEPTH / camera_name).mkdir(exist_ok=True, parents=True)
                if AnnotationTypes.OpticalFlow in self._annotation_types:
                    (self._output_path / DirectoryName.MOTION_VECTORS_2D / camera_name).mkdir(
                        exist_ok=True, parents=True
                    )
                if AnnotationTypes.Points2D in self._annotation_types:
                    (self._output_path / DirectoryName.KEY_POINT_2D / camera_name).mkdir(exist_ok=True, parents=True)
                if AnnotationTypes.Polylines2D in self._annotation_types:
                    (self._output_path / DirectoryName.KEY_LINE_2D / camera_name).mkdir(exist_ok=True, parents=True)
                if AnnotationTypes.Polygons2D in self._annotation_types:
                    (self._output_path / DirectoryName.POLYGON_2D / camera_name).mkdir(exist_ok=True, parents=True)
                if AnnotationTypes.SurfaceNormals2D in self._annotation_types:
                    (self._output_path / DirectoryName.SURFACE_NORMALS_2D / camera_name).mkdir(
                        exist_ok=True, parents=True
                    )
            for lidar_name in self._lidar_names:
                (self._output_path / DirectoryName.POINT_CLOUD / lidar_name).mkdir(exist_ok=True, parents=True)
                if AnnotationTypes.BoundingBoxes3D in self._annotation_types:
                    (self._output_path / DirectoryName.BOUNDING_BOX_3D / lidar_name).mkdir(exist_ok=True, parents=True)
                if AnnotationTypes.Depth in self._annotation_types:
                    (self._output_path / DirectoryName.DEPTH / lidar_name).mkdir(exist_ok=True, parents=True)
                if AnnotationTypes.SemanticSegmentation3D in self._annotation_types:
                    (self._output_path / DirectoryName.SEMANTIC_SEGMENTATION_3D / lidar_name).mkdir(
                        exist_ok=True, parents=True
                    )
                if AnnotationTypes.InstanceSegmentation3D in self._annotation_types:
                    (self._output_path / DirectoryName.INSTANCE_SEGMENTATION_3D / lidar_name).mkdir(
                        exist_ok=True, parents=True
                    )
                if AnnotationTypes.SurfaceNormals3D in self._annotation_types:
                    (self._output_path / DirectoryName.SURFACE_NORMALS_3D / lidar_name).mkdir(
                        exist_ok=True, parents=True
                    )
                if AnnotationTypes.SceneFlow in self._annotation_types:
                    (self._output_path / DirectoryName.MOTION_VECTORS_3D / lidar_name).mkdir(
                        exist_ok=True, parents=True
                    )<|MERGE_RESOLUTION|>--- conflicted
+++ resolved
@@ -428,16 +428,11 @@
     def _encode_key_point_2d(self, point: Point2D) -> annotations_pb2.KeyPoint2DAnnotation:
         keypoint_proto = annotations_pb2.KeyPoint2DAnnotation(
             class_id=point.class_id,
-<<<<<<< HEAD
-            attributes={_attribute_key_dump(k): _attribute_value_dump(v) for k, v in point.attributes.items()},
-            point=annotations_pb2.KeyPoint2D(x=point.x, y=point.y),
-=======
             attributes={
                 _attribute_key_dump(k): _attribute_value_dump(v) for k, v in point.attributes.items() if k != "key"
             },
             point=annotations_pb2.KeyPoint2D(x=point.x, y=point.y),
             key=point.attributes["key"] if "key" in point.attributes else "",
->>>>>>> 1c72527f
         )
 
         return keypoint_proto
