--- conflicted
+++ resolved
@@ -34,10 +34,7 @@
         mask /= 2 * np.array([width, height])
         mask += 0.5
         mask_2int16 = (mask * 65535).astype(np.uint16)
-<<<<<<< HEAD
-=======
 
->>>>>>> 9f2d2d5a
         return encode_2int16_as_rgba8(mask_2int16)
 
 
