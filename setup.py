--- conflicted
+++ resolved
@@ -5,17 +5,7 @@
 
 setup(
     name="paralleldomain",
-<<<<<<< HEAD
     version="0.5.6",
-    author=["Nisse Knudsen", "Phillip Thomas", "Lars Pandikow", "Michael Stanley"],
-    author_email=[
-        "nisse@paralleldomain.com",
-        "phillip@paralleldomain.com",
-        "lars@paralleldomain.com",
-        "michael.stanley@paralleldomain.com",
-    ],
-=======
-    version="0.5.5",
     author=", ".join(["Nisse Knudsen", "Phillip Thomas", "Lars Pandikow", "Michael Stanley"]),
     author_email=", ".join(
         [
@@ -25,7 +15,6 @@
             "michael.stanley@paralleldomain.com",
         ]
     ),
->>>>>>> 7943eac5
     packages=find_packages(exclude=["test_paralleldomain"]),
     package_data={
         "paralleldomain": ["py.typed"],
