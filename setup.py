from setuptools import find_packages, setup

with open("requirements.txt") as f:
    requirements = f.read().splitlines()

setup(
    name="paralleldomain",
<<<<<<< HEAD
    version="0.6.0",
=======
    version="0.5.7",
>>>>>>> 83870f07
    author=", ".join(["Nisse Knudsen", "Phillip Thomas", "Lars Pandikow", "Michael Stanley"]),
    author_email=", ".join(
        [
            "nisse@paralleldomain.com",
            "phillip@paralleldomain.com",
            "lars@paralleldomain.com",
            "michael.stanley@paralleldomain.com",
        ]
    ),
    packages=find_packages(exclude=["test_paralleldomain"]),
    package_data={
        "paralleldomain": ["py.typed"],
    },
    python_requires=">=3.7",
    long_description="Python SDK for ParallelDomain Datasets",
    install_requires=requirements,
    include_package_data=True,
    extras_require={
        "dev": [
            "pytest>=5.3.1,<6.0.0",
            "pytest-cov>=2.8.1,<3.0.0",
            "types-ujson",
            "types-cachetools",
            "pre-commit>=2.13.0,<3.0.0",
        ],
    },
    zip_safe=False,
)<|MERGE_RESOLUTION|>--- conflicted
+++ resolved
@@ -5,11 +5,7 @@
 
 setup(
     name="paralleldomain",
-<<<<<<< HEAD
     version="0.6.0",
-=======
-    version="0.5.7",
->>>>>>> 83870f07
     author=", ".join(["Nisse Knudsen", "Phillip Thomas", "Lars Pandikow", "Michael Stanley"]),
     author_email=", ".join(
         [
