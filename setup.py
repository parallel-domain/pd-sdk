--- conflicted
+++ resolved
@@ -5,12 +5,7 @@
 
 setup(
     name="paralleldomain",
-<<<<<<< HEAD
     version="0.6.0",
-    author=["Nisse Knudsen", "Phillip Thomas", "Lars Pandikow"],
-    author_email=["nisse@paralleldomain.com", "phillip@paralleldomain.com", "lars@paralleldomain.com"],
-=======
-    version="0.5.1",
     author=["Nisse Knudsen", "Phillip Thomas", "Lars Pandikow", "Michael Stanley"],
     author_email=[
         "nisse@paralleldomain.com",
@@ -18,7 +13,6 @@
         "lars@paralleldomain.com",
         "michael.stanley@paralleldomain.com",
     ],
->>>>>>> 280cb38f
     packages=find_packages(exclude=["test_paralleldomain"]),
     package_data={
         "paralleldomain": ["py.typed"],
