from setuptools import find_packages, setup

with open("requirements.txt") as f:
    requirements = f.read().splitlines()

setup(
    name="paralleldomain",
<<<<<<< HEAD
    version="0.5.5",
=======
    version="0.6.0",
>>>>>>> 4d749a75
    author=", ".join(["Nisse Knudsen", "Phillip Thomas", "Lars Pandikow", "Michael Stanley"]),
    author_email=", ".join(
        [
            "nisse@paralleldomain.com",
            "phillip@paralleldomain.com",
            "lars@paralleldomain.com",
            "michael.stanley@paralleldomain.com",
        ]
    ),
    packages=find_packages(exclude=["test_paralleldomain"]),
    package_data={
        "paralleldomain": ["py.typed"],
    },
    python_requires=">=3.6",
    long_description="Python SDK for ParallelDomain Datasets",
    install_requires=requirements,
    include_package_data=True,
    extras_require={
        "dev": [
            "pytest>=5.3.1,<6.0.0",
            "pytest-cov>=2.8.1,<3.0.0",
            "types-ujson",
            "types-cachetools",
            "pre-commit>=2.13.0,<3.0.0",
        ],
    },
    zip_safe=False,
)<|MERGE_RESOLUTION|>--- conflicted
+++ resolved
@@ -5,11 +5,7 @@
 
 setup(
     name="paralleldomain",
-<<<<<<< HEAD
-    version="0.5.5",
-=======
     version="0.6.0",
->>>>>>> 4d749a75
     author=", ".join(["Nisse Knudsen", "Phillip Thomas", "Lars Pandikow", "Michael Stanley"]),
     author_email=", ".join(
         [
