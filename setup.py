from setuptools import find_packages, setup

with open("requirements.txt") as f:
    requirements = f.read().splitlines()

setup(
    name="paralleldomain",
<<<<<<< HEAD
    version="0.3.4",
=======
    version="0.4.0",
>>>>>>> 83814b57
    author=["Nisse Knudsen", "Phillip Thomas"],
    author_email=["nisse@paralleldomain.com", "phillip@paralleldomain.com"],
    packages=find_packages(exclude=["test_paralleldomain"]),
    package_data={"paralleldomain": ["py.typed"]},
    python_requires=">=3.6",
    long_description="Python SDK for ParallelDomain Datasets",
    install_requires=requirements,
    extras_require={
        "dev": [
            "pytest>=5.3.1,<6.0.0",
            "pytest-cov>=2.8.1,<3.0.0",
            "types-ujson",
            "types-cachetools",
            "pre-commit>=2.13.0,<3.0.0",
        ],
    },
    zip_safe=False,
)<|MERGE_RESOLUTION|>--- conflicted
+++ resolved
@@ -5,11 +5,7 @@
 
 setup(
     name="paralleldomain",
-<<<<<<< HEAD
-    version="0.3.4",
-=======
     version="0.4.0",
->>>>>>> 83814b57
     author=["Nisse Knudsen", "Phillip Thomas"],
     author_email=["nisse@paralleldomain.com", "phillip@paralleldomain.com"],
     packages=find_packages(exclude=["test_paralleldomain"]),
